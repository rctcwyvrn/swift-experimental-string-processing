//===----------------------------------------------------------------------===//
//
// This source file is part of the Swift.org open source project
//
// Copyright (c) 2021-2022 Apple Inc. and the Swift project authors
// Licensed under Apache License v2.0 with Runtime Library Exception
//
// See https://swift.org/LICENSE.txt for license information
//
//===----------------------------------------------------------------------===//

import XCTest
@testable import _RegexParser
@testable import _StringProcessing

struct MatchError: Error {
  var message: String
  init(_ message: String) {
    self.message = message
  }
}

func _firstMatch(
  _ regexStr: String,
  input: String,
  validateOptimizations: Bool,
<<<<<<< HEAD
  semanticLevel: RegexSemanticLevel = .graphemeCluster,
  syntax: SyntaxOptions = .traditional,
  file: StaticString,
  line: UInt
) throws -> (String, [String?]) {
  var regex = try Regex(regexStr, syntax: syntax).matchingSemantics(semanticLevel)
  guard let result = try regex.firstMatch(in: input) else {
    throw MatchError("match not found for \(regexStr) in \(input)")
  }
  let caps = result.output.slices(from: input)
  
  if validateOptimizations {
    regex._setCompilerOptionsForTesting(.disableOptimizations)
    guard let unoptResult = try regex.firstMatch(in: input) else {
      XCTFail("Optimized regex for \(regexStr) matched on \(input) when unoptimized regex did not", file: file, line: line)
      throw MatchError("match not found for unoptimized \(regexStr) in \(input)")
    }
    XCTAssertEqual(
      String(input[result.range]),
      String(input[unoptResult.range]),
      "Unoptimized regex returned a different result",
      file: file,
      line: line)
=======
  syntax: SyntaxOptions = .traditional
) throws -> (String, [String?])? {
  var regex = try Regex(regexStr, syntax: syntax)
  let result = try regex.firstMatch(in: input)

  if validateOptimizations {
    regex._setCompilerOptionsForTesting(.disableOptimizations)
    let unoptResult = try regex.firstMatch(in: input)
    if result != nil && unoptResult == nil {
      throw MatchError("match not found for unoptimized \(regexStr) in \(input)")
    }
    if result == nil && unoptResult != nil {
      throw MatchError("match not found in optimized \(regexStr) in \(input)")
    }
    if let result = result, let unoptResult = unoptResult {
      let optMatch = String(input[result.range])
      let unoptMatch = String(input[unoptResult.range])
      if optMatch != unoptMatch {
        throw MatchError("""

        Unoptimized regex returned: '\(unoptMatch)'
        Optimized regex returned: '\(optMatch)'
        """)
      }
    }
>>>>>>> 33856e78
  }
  guard let result = result else { return nil }
  let caps = result.output.slices(from: input)
  return (String(input[result.range]), caps.map { $0.map(String.init) })
}

// TODO: multiple-capture variant
// TODO: unify with firstMatch below, etc.
func flatCaptureTest(
  _ regex: String,
  _ tests: (input: String, expect: [String?]?)...,
  syntax: SyntaxOptions = .traditional,
  dumpAST: Bool = false,
  xfail: Bool = false,
  validateOptimizations: Bool = true,
  semanticLevel: RegexSemanticLevel = .graphemeCluster,
  file: StaticString = #file,
  line: UInt = #line
) {
  for (test, expect) in tests {
    do {
      guard var (_, caps) = try? _firstMatch(
        regex,
        input: test,
        validateOptimizations: validateOptimizations,
        semanticLevel: semanticLevel,
        syntax: syntax,
        file: file,
        line: line
      ) else {
        if expect == nil {
          continue
        } else {
          throw MatchError("Match failed")
        }
      }
      // Peel off the whole match.
      caps.removeFirst()
      guard let expect = expect else {
        throw MatchError("""
            Match of \(test) succeeded where failure expected in \(regex)
            """)
      }
      let capStrs = caps.map { $0 == nil ? nil : String($0!) }
      guard expect.count == capStrs.count else {
        throw MatchError("""
          Capture count mismatch:
            \(expect)
            \(capStrs)
          """)
      }

      guard expect.elementsEqual(capStrs) else {
        throw MatchError("""
          Capture mismatch:
            \(expect)
            \(capStrs)
          """)
      }
    } catch {
      if !xfail {
        XCTFail("\(error)", file: file, line: line)
      }
    }
  }
}

/// Test whether a string matches or not
///
/// TODO: Configuration for whole vs partial string matching...
func matchTest(
  _ regex: String,
  _ tests: (input: String, expect: Bool)...,
  syntax: SyntaxOptions = .traditional,
  enableTracing: Bool = false,
  dumpAST: Bool = false,
  xfail: Bool = false,
  validateOptimizations: Bool = true,
  semanticLevel: RegexSemanticLevel = .graphemeCluster,
  file: StaticString = #file,
  line: UInt = #line
) {
  for (test, expect) in tests {
    firstMatchTest(
      regex,
      input: test,
      match: expect ? test : nil,
      syntax: syntax,
      enableTracing: enableTracing,
      dumpAST: dumpAST,
      xfail: xfail,
      validateOptimizations: validateOptimizations,
      semanticLevel: semanticLevel,
      file: file,
      line: line)
  }
}

// TODO: Adjust below to also check captures

/// Test the first match in a string, via `firstRange(of:)`
func firstMatchTest(
  _ regex: String,
  input: String,
  match: String?,
  syntax: SyntaxOptions = .traditional,
  enableTracing: Bool = false,
  dumpAST: Bool = false,
  xfail: Bool = false,
  validateOptimizations: Bool = true,
  semanticLevel: RegexSemanticLevel = .graphemeCluster,
  file: StaticString = #filePath,
  line: UInt = #line
) {
  do {
    let found = try _firstMatch(
      regex,
      input: input,
      validateOptimizations: validateOptimizations,
<<<<<<< HEAD
      semanticLevel: semanticLevel,
      syntax: syntax,
      file: file,
      line: line)
=======
      syntax: syntax)?.0
>>>>>>> 33856e78

    if xfail {
      XCTAssertNotEqual(found, match, file: file, line: line)
    } else {
      XCTAssertEqual(found, match, "Incorrect match", file: file, line: line)
    }
  } catch {
<<<<<<< HEAD
    // FIXME: This allows non-matches to succeed even when xfail'd
    // When xfail == true, this should report failure for match == nil
    if xfail || (match == nil && error is MatchError) {
      return
=======
    if !xfail {
      XCTFail("\(error)", file: file, line: line)
>>>>>>> 33856e78
    }
    XCTFail("\(error)", file: file, line: line)
    return
  }
}

func firstMatchTests(
  _ regex: String,
  _ tests: (input: String, match: String?)...,
  syntax: SyntaxOptions = .traditional,
  enableTracing: Bool = false,
  dumpAST: Bool = false,
  xfail: Bool = false,
  file: StaticString = #filePath,
  line: UInt = #line
) {
  for (input, match) in tests {
    firstMatchTest(
      regex,
      input: input,
      match: match,
      syntax: syntax,
      enableTracing: enableTracing,
      dumpAST: dumpAST,
      xfail: xfail,
      file: file,
      line: line)
  }
}

extension RegexTests {
  func testMatch() {
    firstMatchTest(
      "abc", input: "123abcxyz", match: "abc")
    firstMatchTest(
      #"abc\+d*"#, input: "123abc+xyz", match: "abc+")
    firstMatchTest(
      #"abc\+d*"#, input: "123abc+dddxyz", match: "abc+ddd")
    firstMatchTest(
      "a(b)", input: "123abcxyz", match: "ab")

    firstMatchTest(
      "(.)*(.*)", input: "123abcxyz", match: "123abcxyz")
    firstMatchTest(
      #"abc\d"#, input: "xyzabc123", match: "abc1")

    // MARK: Allowed combining characters

    firstMatchTest("e\u{301}", input: "e\u{301}", match: "e\u{301}")
    firstMatchTest("1\u{358}", input: "1\u{358}", match: "1\u{358}")
    firstMatchTest(#"\ \#u{361}"#, input: " \u{361}", match: " \u{361}")

    // MARK: Alternations

    firstMatchTest(
      "abc(?:de)+fghi*k|j", input: "123abcdefghijxyz", match: "j")
    firstMatchTest(
      "abc(?:de)+fghi*k|j", input: "123abcdedefghkxyz", match: "abcdedefghk")
    firstMatchTest(
      "a(?:b|c)?d", input: "123adxyz", match: "ad")
    firstMatchTest(
      "a(?:b|c)?d", input: "123abdxyz", match: "abd")
    firstMatchTest(
      "a(?:b|c)?d", input: "123acdxyz", match: "acd")
    firstMatchTest(
      "a?b??c+d+?e*f*?", input: "123abcdefxyz", match: "abcde")
    firstMatchTest(
      "a?b??c+d+?e*f*?", input: "123bcddefxyz", match: "bcd")
    firstMatchTest(
      "a|b?c", input: "123axyz", match: "a")
    firstMatchTest(
      "a|b?c", input: "123bcxyz", match: "bc")
    firstMatchTest(
      "(a|b)c", input: "123abcxyz", match: "bc")

    // Alternations with empty branches are permitted.
    firstMatchTest("|", input: "ab", match: "")
    firstMatchTest("(|)", input: "ab", match: "")
    firstMatchTest("a|", input: "ab", match: "a")
    firstMatchTest("a|", input: "ba", match: "")
    firstMatchTest("|b", input: "ab", match: "")
    firstMatchTest("|b", input: "ba", match: "")
    firstMatchTest("|b|", input: "ab", match: "")
    firstMatchTest("|b|", input: "ba", match: "")
    firstMatchTest("a|b|", input: "ab", match: "a")
    firstMatchTest("a|b|", input: "ba", match: "b")
    firstMatchTest("a|b|", input: "ca", match: "")
    firstMatchTest("||c|", input: "ab", match: "")
    firstMatchTest("||c|", input: "cb", match: "")
    firstMatchTest("|||", input: "ab", match: "")
    firstMatchTest("a|||d", input: "bc", match: "")
    firstMatchTest("a|||d", input: "abc", match: "a")
    firstMatchTest("a|||d", input: "d", match: "")

    // MARK: Unicode scalars

    firstMatchTest(
      #"a\u0065b\u{00000065}c\x65d\U00000065"#,
      input: "123aebecedexyz", match: "aebecede")

    firstMatchTest(
      #"\u{00000000000000000000000000A}"#,
      input: "123\nxyz", match: "\n")
    firstMatchTest(
      #"\x{00000000000000000000000000A}"#,
      input: "123\nxyz", match: "\n")
    firstMatchTest(
      #"\o{000000000000000000000000007}"#,
      input: "123\u{7}xyz", match: "\u{7}")

    firstMatchTest(#"\o{70}"#, input: "1238xyz", match: "8")
    firstMatchTest(#"\0"#, input: "123\0xyz", match: "\0")
    firstMatchTest(#"\01"#, input: "123\u{1}xyz", match: "\u{1}")
    firstMatchTest(#"\070"#, input: "1238xyz", match: "8")
    firstMatchTest(#"\07A"#, input: "123\u{7}Axyz", match: "\u{7}A")
    firstMatchTest(#"\08"#, input: "123\08xyz", match: "\08")
    firstMatchTest(#"\0707"#, input: "12387\u{1C7}xyz", match: "\u{1C7}")

    // code point sequence
    firstMatchTest(#"\u{61 62 63}"#, input: "123abcxyz", match: "abc")
    firstMatchTest(#"3\u{  61  62 63 }"#, input: "123abcxyz", match: "3abc")
    firstMatchTest(#"\u{61 62}\u{63}"#, input: "123abcxyz", match: "abc")
    firstMatchTest(#"\u{61}\u{62 63}"#, input: "123abcxyz", match: "abc")
    firstMatchTest(#"9|\u{61 62 63}"#, input: "123abcxyz", match: "abc")
    firstMatchTest(#"(?:\u{61 62 63})"#, input: "123abcxyz", match: "abc")
    firstMatchTest(#"23\u{61 62 63}xy"#, input: "123abcxyz", match: "23abcxy")

    // o + horn + dot_below
    firstMatchTest(
      #"\u{006f 031b 0323}"#,
      input: "\u{006f}\u{031b}\u{0323}",
      match: "\u{006f}\u{031b}\u{0323}"
    )

    // Escape sequences that represent scalar values.
    firstMatchTest(#"\a[\b]\e\f\n\r\t"#,
                   input: "\u{7}\u{8}\u{1B}\u{C}\n\r\t",
                   match: "\u{7}\u{8}\u{1B}\u{C}\n\r\t")
    firstMatchTest(#"[\a][\b][\e][\f][\n][\r][\t]"#,
                   input: "\u{7}\u{8}\u{1B}\u{C}\n\r\t",
                   match: "\u{7}\u{8}\u{1B}\u{C}\n\r\t")

    firstMatchTest(#"\r\n"#, input: "\r\n", match: "\r\n")

    // MARK: Quotes

    firstMatchTest(
      #"a\Q .\Eb"#,
      input: "123a .bxyz", match: "a .b")
    firstMatchTest(
      #"a\Q \Q \\.\Eb"#,
      input: #"123a \Q \\.bxyz"#, match: #"a \Q \\.b"#)
    firstMatchTest(
      #"\d\Q...\E"#,
      input: "Countdown: 3... 2... 1...", match: "3...")

    // MARK: Comments

    firstMatchTest(
      #"a(?#comment)b"#, input: "123abcxyz", match: "ab")
    firstMatchTest(
      #"a(?#. comment)b"#, input: "123abcxyz", match: "ab")
  }

  func testMatchQuantification() {
    // MARK: Quantification

    firstMatchTest(
      #"a{1,2}"#, input: "123aaaxyz", match: "aa")
    firstMatchTest(
      #"a{ 1 , 2 }"#, input: "123aaaxyz", match: "aa")
    firstMatchTest(
      #"a{,2}"#, input: "123aaaxyz", match: "")
    firstMatchTest(
      #"a{ , 2 }"#, input: "123aaaxyz", match: "")
    firstMatchTest(
      #"a{,2}x"#, input: "123aaaxyz", match: "aax")
    firstMatchTest(
      #"a{,2}x"#, input: "123xyz", match: "x")
    firstMatchTest(
      #"a{2,}"#, input: "123aaaxyz", match: "aaa")
    firstMatchTest(
      #"a{1}"#, input: "123aaaxyz", match: "a")
    firstMatchTest(
      #"a{ 1 }"#, input: "123aaaxyz", match: "a")
    firstMatchTest(
      #"a{1,2}?"#, input: "123aaaxyz", match: "a")
    firstMatchTest(
      #"a{1,2}?x"#, input: "123aaaxyz", match: "aax")
    firstMatchTest(
      #"xa{0}y"#, input: "123aaaxyz", match: "xy")
    firstMatchTest(
      #"xa{0,0}y"#, input: "123aaaxyz", match: "xy")
    firstMatchTest(
      #"(a|a){2}a"#, input: "123aaaxyz", match: "aaa")
    firstMatchTest(
      #"(a|a){3}a"#, input: "123aaaxyz", match: nil)

    firstMatchTest("a.*", input: "dcba", match: "a")

    firstMatchTest("a*", input: "", match: "")
    firstMatchTest("a*", input: "a", match: "a")
    firstMatchTest("a*", input: "aaa", match: "aaa")

    firstMatchTest("a*?", input: "", match: "")
    firstMatchTest("a*?", input: "a", match: "")
    firstMatchTest("a*?a", input: "aaa", match: "a")
    firstMatchTest("xa*?x", input: "_xx__", match: "xx")
    firstMatchTest("xa*?x", input: "_xax__", match: "xax")
    firstMatchTest("xa*?x", input: "_xaax__", match: "xaax")

    firstMatchTest("a+", input: "", match: nil)
    firstMatchTest("a+", input: "a", match: "a")
    firstMatchTest("a+", input: "aaa", match: "aaa")

    firstMatchTest("a+?", input: "", match: nil)
    firstMatchTest("a+?", input: "a", match: "a")
    firstMatchTest("a+?a", input: "aaa", match: "aa")
    firstMatchTest("xa+?x", input: "_xx__", match: nil)
    firstMatchTest("xa+?x", input: "_xax__", match: "xax")
    firstMatchTest("xa+?x", input: "_xaax__", match: "xaax")

    firstMatchTest("a??", input: "", match: "")
    firstMatchTest("a??", input: "a", match: "")
    firstMatchTest("a??a", input: "aaa", match: "a")
    firstMatchTest("xa??x", input: "_xx__", match: "xx")
    firstMatchTest("xa??x", input: "_xax__", match: "xax")
    firstMatchTest("xa??x", input: "_xaax__", match: nil)

    // Possessive .* will consume entire input
    firstMatchTests(
      ".*+x",
      ("abc", nil), ("abcx", nil), ("", nil))

    firstMatchTests(
      "a+b",
      ("abc", "ab"),
      ("aaabc", "aaab"),
      ("b", nil))
    firstMatchTests(
      "a++b",
      ("abc", "ab"),
      ("aaabc", "aaab"),
      ("b", nil))
    firstMatchTests(
      "a+?b",
      ("abc", "ab"),
      ("aaabc", "aaab"), // firstRange will match from front
      ("b", nil))

    firstMatchTests(
      "a+a",
      ("babc", nil),
      ("baaabc", "aaa"),
      ("bb", nil))
    firstMatchTests(
      "a++a",
      ("babc", nil),
      ("baaabc", nil),
      ("bb", nil))
    firstMatchTests(
      "a+?a",
      ("babc", nil),
      ("baaabc", "aa"),
      ("bb", nil))


    firstMatchTests(
      "a{2,4}a",
      ("babc", nil),
      ("baabc", nil),
      ("baaabc", "aaa"),
      ("baaaaabc", "aaaaa"),
      ("baaaaaaaabc", "aaaaa"),
      ("bb", nil))
    firstMatchTests(
      "a{,4}a",
      ("babc", "a"),
      ("baabc", "aa"),
      ("baaabc", "aaa"),
      ("baaaaabc", "aaaaa"),
      ("baaaaaaaabc", "aaaaa"),
      ("bb", nil))
    firstMatchTests(
      "a{2,}a",
      ("babc", nil),
      ("baabc", nil),
      ("baaabc", "aaa"),
      ("baaaaabc", "aaaaa"),
      ("baaaaaaaabc", "aaaaaaaa"),
      ("bb", nil))

    firstMatchTests(
      "a{2,4}?a",
      ("babc", nil),
      ("baabc", nil),
      ("baaabc", "aaa"),
      ("baaaaabc", "aaa"),
      ("baaaaaaaabc", "aaa"),
      ("bb", nil))
    firstMatchTests(
      "a{,4}?a",
      ("babc", "a"),
      ("baabc", "a"),
      ("baaabc", "a"),
      ("baaaaabc", "a"),
      ("baaaaaaaabc", "a"),
      ("bb", nil))
    firstMatchTests(
      "a{2,}?a",
      ("babc", nil),
      ("baabc", nil),
      ("baaabc", "aaa"),
      ("baaaaabc", "aaa"),
      ("baaaaaaaabc", "aaa"),
      ("bb", nil))

    firstMatchTests(
      "a{2,4}+a",
      ("babc", nil),
      ("baabc", nil),
      ("baaaaabc", "aaaaa"),
      ("baaaaaaaabc", "aaaaa"),
      ("bb", nil))
    firstMatchTests(
      "a{,4}+a",
      ("baaaaabc", "aaaaa"),
      ("baaaaaaaabc", "aaaaa"),
      ("bb", nil))
    firstMatchTests(
      "a{2,}+a",
      ("babc", nil),
      ("baabc", nil),
      ("bb", nil))
    
    firstMatchTests(
      "a{2,4}+a",
      ("baaabc", nil))
    firstMatchTests(
      "a{,4}+a",
      ("babc", nil),
      ("baabc", nil),
      ("baaabc", nil))
    firstMatchTests(
      "a{2,}+a",
      ("baaabc", nil),
      ("baaaaabc", nil),
      ("baaaaaaaabc", nil))

    // XFAIL'd possessive tests
    firstMatchTests(
      "a?+a",
      ("a", nil),
      xfail: true)
    firstMatchTests(
      "(a|a)?+a",
      ("a", nil),
      xfail: true)
    firstMatchTests(
      "(a|a){2,4}+a",
      ("a", nil),
      ("aa", nil))
    firstMatchTests(
      "(a|a){2,4}+a",
      ("aaa", nil),
      ("aaaa", nil),
      xfail: true)

    firstMatchTests(
      "(?:a{2,4}?b)+",
      ("aab", "aab"),
      ("aabaabaab", "aabaabaab"),
      ("aaabaaaabaabab", "aaabaaaabaab")
      // TODO: Nested reluctant reentrant example, xfailed
    )

    // Reluctant by default - '*/+/.' and '*?/+?/.?' are swapped
    firstMatchTest("(?U)a*", input: "aaa", match: "")
    firstMatchTest("(?U)a*a", input: "aaa", match: "a")
    firstMatchTest("(?U)a*?", input: "aaa", match: "aaa")
    firstMatchTest("(?U)a*?a", input: "aaa", match: "aaa")

    firstMatchTest("(?U)a+", input: "aaa", match: "a")
    firstMatchTest("(?U)a+?", input: "aaa", match: "aaa")

    firstMatchTest("(?U)a?", input: "a", match: "")
    firstMatchTest("(?U)a?a", input: "aaa", match: "a")
    firstMatchTest("(?U)a??", input: "a", match: "a")
    firstMatchTest("(?U)a??a", input: "aaa", match: "aa")

    // TODO: After captures, easier to test these
  }

  func testMatchCharacterClasses() {
    // MARK: Character classes

    firstMatchTest(#"abc\d"#, input: "xyzabc123", match: "abc1")

    firstMatchTest(
      "[-|$^:?+*())(*-+-]", input: "123(abc)xyz", match: "(")
    firstMatchTest(
      "[-|$^:?+*())(*-+-]", input: "123-abcxyz", match: "-")
    firstMatchTest(
      "[-|$^:?+*())(*-+-]", input: "123^abcxyz", match: "^")

    firstMatchTest(
      "[a-b-c]", input: "123abcxyz", match: "a")
    firstMatchTest(
      "[a-b-c]", input: "123-abcxyz", match: "-")

    firstMatchTest("[-a-]", input: "123abcxyz", match: "a")
    firstMatchTest("[-a-]", input: "123-abcxyz", match: "-")

    firstMatchTest("[a-z]", input: "123abcxyz", match: "a")
    firstMatchTest("[a-z]", input: "123ABCxyz", match: "x")
    firstMatchTest("[a-z]", input: "123-abcxyz", match: "a")

    firstMatchTest("(?x)[ a - z ]+", input: " 123-abcxyz", match: "abcxyz")

    // Character class subtraction
    firstMatchTest("[a-d--a-c]", input: "123abcdxyz", match: "d")

    // Inverted character class
    matchTest(#"[^a]"#,
              ("💿", true),
              ("a\u{301}", true),
              ("A", true),
              ("a", false))

    matchTest(#"(?i)[a]"#,
              ("💿", false),
              ("a\u{301}", false),
              ("A", true),
              ("a", true))

    matchTest("[a]",
      ("a\u{301}", false))

    // CR-LF special case: \r\n is a single character with ascii value equal
    // to \n, so make sure the ascii bitset optimization handles this correctly
    matchTest("[\r\n]",
      ("\r\n", true),
      ("\n", false),
      ("\r", false))
    // check that in scalar mode this case is handled correctly
    // in scalar semantics the character "\r\n" in the character class is
    // interpreted as matching the scalars "\r" or "\n".
    // It does not fully match the character "\r\n" because the character class
    // in scalar mode will only match one scalar
    matchTest(
      "^[\r\n]$",
      ("\r", true),
      ("\n", true),
      ("\r\n", false),
      semanticLevel: .unicodeScalar)

    matchTest("[^\r\n]",
      ("\r\n", false),
      ("\n", true),
      ("\r", true))
    matchTest("[\n\r]",
      ("\n", true),
      ("\r", true),
      ("\r\n", false))
    
    matchTest(
      #"[a]\u0301"#,
      ("a\u{301}", false),
      semanticLevel: .graphemeCluster)
    matchTest(
      #"[a]\u0301"#,
      ("a\u{301}", true),
      semanticLevel: .unicodeScalar)

    firstMatchTest("[-]", input: "123-abcxyz", match: "-")

    // These are metacharacters in certain contexts, but normal characters
    // otherwise.
    firstMatchTest(":-]", input: "123:-]xyz", match: ":-]")

    firstMatchTest(
      "[^abc]", input: "123abcxyz", match: "1")
    firstMatchTest(
      "[a^]", input: "123abcxyz", match: "a")

    firstMatchTest(
      #"\D\S\W"#, input: "123ab-xyz", match: "ab-")

    firstMatchTest(
      #"[\dd]"#, input: "xyzabc123", match: "1")
    firstMatchTest(
      #"[\dd]"#, input: "xyzabcd123", match: "d")

    firstMatchTest(
      #"[^[\D]]"#, input: "xyzabc123", match: "1")
    firstMatchTest(
      "[[ab][bc]]", input: "123abcxyz", match: "a")
    firstMatchTest(
      "[[ab][bc]]", input: "123cbaxyz", match: "c")
    firstMatchTest(
      "[[ab]c[de]]", input: "123abcxyz", match: "a")
    firstMatchTest(
      "[[ab]c[de]]", input: "123cbaxyz", match: "c")

    firstMatchTest(
      #"[ab[:space:]\d[:^upper:]cd]"#,
      input: "123abcxyz", match: "1")
    firstMatchTest(
      #"[ab[:space:]\d[:^upper:]cd]"#,
      input: "xyzabc123", match: "x")
    firstMatchTest(
      #"[ab[:space:]\d[:^upper:]cd]"#,
      input: "XYZabc123", match: "a")
    firstMatchTest(
      #"[ab[:space:]\d[:^upper:]cd]"#,
      input: "XYZ abc123", match: " ")

    firstMatchTest("[[[:space:]]]", input: "123 abc xyz", match: " ")

    firstMatchTest("[[:alnum:]]", input: "[[:alnum:]]", match: "a")
    firstMatchTest("[[:blank:]]", input: "123\tabc xyz", match: "\t")

    firstMatchTest(
      "[[:graph:]]",
      input: "\u{7}\u{1b}\u{a}\n\r\t abc", match: "a")
    firstMatchTest(
      "[[:print:]]",
      input: "\u{7}\u{1b}\u{a}\n\r\t abc", match: " ")

    firstMatchTest(
      "[[:word:]]",
      input: "\u{7}\u{1b}\u{a}\n\r\t abc", match: "a")
    firstMatchTest(
      "[[:xdigit:]]",
      input: "\u{7}\u{1b}\u{a}\n\r\t abc", match: "a")

    firstMatchTest("[[:isALNUM:]]", input: "[[:alnum:]]", match: "a")
    firstMatchTest("[[:AL_NUM:]]", input: "[[:alnum:]]", match: "a")

    firstMatchTest("[[:script=Greek:]]", input: "123αβγxyz", match: "α")

    func scalar(_ u: UnicodeScalar) -> UInt32 { u.value }

    for s in scalar("\u{C}") ... scalar("\u{1B}") {
      let u = UnicodeScalar(s)!
      firstMatchTest(#"[\f-\e]"#, input: "\u{B}\u{1C}\(u)", match: "\(u)")
    }
    for u: UnicodeScalar in ["\u{7}", "\u{8}"] {
      firstMatchTest(#"[\a-\b]"#, input: "\u{6}\u{9}\(u)", match: "\(u)")
    }
    for s in scalar("\u{A}") ... scalar("\u{D}") {
      let u = UnicodeScalar(s)!
      firstMatchTest(#"[\n-\r]"#, input: "\u{9}\u{E}\(u)", match: "\(u)")
    }
    firstMatchTest(#"[\t-\t]"#, input: "\u{8}\u{A}\u{9}", match: "\u{9}")

    // FIXME: This produces a different result with and without optimizations.
    firstMatchTest(#"[1-2]"#, input: "1️⃣", match: nil, xfail: true)
    firstMatchTest(#"[1-2]"#, input: "1️⃣", match: nil,
                   validateOptimizations: false)

    // Currently not supported in the matching engine.
    for c: UnicodeScalar in ["a", "b", "c"] {
      firstMatchTest(#"[\c!-\C-#]"#, input: "def\(c)", match: "\(c)",
                     xfail: true)
    }
    for c: UnicodeScalar in ["$", "%", "&", "'"] {
      firstMatchTest(#"[\N{DOLLAR SIGN}-\N{APOSTROPHE}]"#,
                     input: "#()\(c)", match: "\(c)", xfail: true)
    }

    // MARK: Operators

    firstMatchTest(
      #"[a[bc]de&&[^bc]\d]+"#, input: "123bcdxyz", match: "d")

    // Empty intersection never matches, should this be a compile time error?
    // matchTest("[a&&b]", input: "123abcxyz", match: "")

    firstMatchTest(
      "[abc--def]", input: "123abcxyz", match: "a")

    // We left-associate for chained operators.
    firstMatchTest(
      "[ab&&b~~cd]", input: "123abcxyz", match: "b")
    firstMatchTest(
      "[ab&&b~~cd]", input: "123acdxyz", match: "c") // this doesn't match NSRegularExpression's behavior

    // Operators are only valid in custom character classes.
    firstMatchTest(
      "a&&b", input: "123a&&bcxyz", match: "a&&b")
    firstMatchTest(
      "&?", input: "123a&&bcxyz", match: "")
    firstMatchTest(
      "&&?", input: "123a&&bcxyz", match: "&&")
    firstMatchTest(
      "--+", input: "123---xyz", match: "---")
    firstMatchTest(
      "~~*", input: "123~~~xyz", match: "~~~")


    // Quotes in character classes.
    firstMatchTest(#"[\Qabc\E]"#, input: "QEa", match: "a")
    firstMatchTest(#"[\Qabc\E]"#, input: "cxx", match: "c")
    firstMatchTest(#"[\Qabc\E]+"#, input: "cba", match: "cba")
    firstMatchTest(#"[\Qa-c\E]+"#, input: "a-c", match: "a-c")

    firstMatchTest(#"["a-c"]+"#, input: "abc", match: "a",
                   syntax: .experimental)
    firstMatchTest(#"["abc"]+"#, input: "cba", match: "cba",
                   syntax: .experimental)
    firstMatchTest(#"["abc"]+"#, input: #""abc""#, match: "abc",
                   syntax: .experimental)
    firstMatchTest(#"["abc"]+"#, input: #""abc""#, match: #""abc""#)
  }

  func testCharacterProperties() {
    // MARK: Character names.

    firstMatchTest(#"\N{ASTERISK}"#, input: "123***xyz", match: "*")
    firstMatchTest(#"[\N{ASTERISK}]"#, input: "123***xyz", match: "*")
    firstMatchTest(
      #"\N{ASTERISK}+"#, input: "123***xyz", match: "***")
    firstMatchTest(
      #"\N {2}"#, input: "123  xyz", match: "3  ", xfail: true)

    firstMatchTest(#"\N{U+2C}"#, input: "123,xyz", match: ",")
    firstMatchTest(#"\N{U+1F4BF}"#, input: "123💿xyz", match: "💿")
    firstMatchTest(#"\N{U+00001F4BF}"#, input: "123💿xyz", match: "💿")

    // MARK: Character properties.

    firstMatchTest(#"\p{L}"#, input: "123abcXYZ", match: "a")
    firstMatchTest(#"\p{gc=L}"#, input: "123abcXYZ", match: "a")
    firstMatchTest(#"\p{Lu}"#, input: "123abcXYZ", match: "X")

    // U+0374 GREEK NUMERAL SIGN (Lm)
    // U+00AA FEMININE ORDINAL INDICATOR (Lo)
    firstMatchTest(#"\p{L}"#, input: "\u{0374}\u{00AA}123abcXYZ", match: "\u{0374}")
    firstMatchTest(#"\p{Lc}"#, input: "\u{0374}\u{00AA}123abcXYZ", match: "a")
    firstMatchTest(#"\p{Lc}"#, input: "\u{0374}\u{00AA}123XYZ", match: "X")
    firstMatchTest(#"\p{L&}"#, input: "\u{0374}\u{00AA}123abcXYZ", match: "a")
    firstMatchTest(#"\p{L&}"#, input: "\u{0374}\u{00AA}123XYZ", match: "X")

    firstMatchTest(
      #"\P{Cc}"#, input: "\n\n\nXYZ", match: "X")
    firstMatchTest(
      #"\P{Z}"#, input: "   XYZ", match: "X")

    firstMatchTest(#"[\p{C}]"#, input: "123\n\n\nXYZ", match: "\n")
    firstMatchTest(#"\p{C}+"#, input: "123\n\n\nXYZ", match: "\n\n\n")

    // UAX44-LM3 means all of the below are equivalent.
    firstMatchTest(#"\p{ll}"#, input: "123abcXYZ", match: "a")
    firstMatchTest(#"\p{gc=ll}"#, input: "123abcXYZ", match: "a")
    firstMatchTest(
      #"\p{General_Category=Ll}"#, input: "123abcXYZ", match: "a")
    firstMatchTest(
      #"\p{General-Category=isLl}"#,
      input: "123abcXYZ", match: "a")
    firstMatchTest(#"\p{  __l_ l  _ }"#, input: "123abcXYZ", match: "a")
    firstMatchTest(
      #"\p{ g_ c =-  __l_ l  _ }"#, input: "123abcXYZ", match: "a")
    firstMatchTest(
      #"\p{ general ca-tegory =  __l_ l  _ }"#,
      input: "123abcXYZ", match: "a")
    firstMatchTest(
      #"\p{- general category =  is__l_ l  _ }"#,
      input: "123abcXYZ", match: "a")
    firstMatchTest(
      #"\p{ general category -=  IS__l_ l  _ }"#,
      input: "123abcXYZ", match: "a")

    firstMatchTest(#"\p{Any}"#, input: "123abcXYZ", match: "1")
    firstMatchTest(#"\p{Assigned}"#, input: "123abcXYZ", match: "1")
    firstMatchTest(#"\p{ascii}"#, input: "123abcXYZ", match: "1")
    firstMatchTest(#"\p{isAny}"#, input: "123abcXYZ", match: "1")

    firstMatchTest(#"\p{sc=grek}"#, input: "123αβγxyz", match: "α")
    firstMatchTest(#"\p{sc=isGreek}"#, input: "123αβγxyz", match: "α")
    firstMatchTest(#"\p{Greek}"#, input: "123αβγxyz", match: "α")
    firstMatchTest(#"\p{isGreek}"#, input: "123αβγxyz", match: "α")
    firstMatchTest(#"\P{Script=Latn}"#, input: "abcαβγxyz", match: "α")
    firstMatchTest(#"\p{script=Greek}"#, input: "123αβγxyz", match: "α")
    firstMatchTest(#"\p{ISscript=isGreek}"#, input: "123αβγxyz", match: "α")
    firstMatchTest(#"\p{scx=bamum}"#, input: "123ꚠꚡꚢxyz", match: "ꚠ")
    firstMatchTest(#"\p{ISBAMUM}"#, input: "123ꚠꚡꚢxyz", match: "ꚠ")
    firstMatchTest(#"\p{Script=Unknown}"#, input: "\u{10FFFF}", match: "\u{10FFFF}")
    firstMatchTest(#"\p{scx=Gujr}"#, input: "\u{a839}", match: "\u{a839}")
    firstMatchTest(#"\p{Gujr}"#, input: "\u{a839}", match: "\u{a839}")

    firstMatchTest(#"\p{alpha}"#, input: "123abcXYZ", match: "a")
    firstMatchTest(#"\P{alpha}"#, input: "123abcXYZ", match: "1")
    firstMatchTest(
      #"\p{alphabetic=True}"#, input: "123abcXYZ", match: "a")

    // This is actually available-ed...
    firstMatchTest(
      #"\p{emoji=t}"#, input: "123💿xyz", match: "a",
      xfail: true)

    firstMatchTest(#"\p{Alpha=no}"#, input: "123abcXYZ", match: "1")
    firstMatchTest(#"\P{Alpha=no}"#, input: "123abcXYZ", match: "a")
    firstMatchTest(#"\p{isAlphabetic}"#, input: "123abcXYZ", match: "a")
    firstMatchTest(
      #"\p{isAlpha=isFalse}"#, input: "123abcXYZ", match: "1")

    // Oniguruma special support not in stdlib
    firstMatchTest(
      #"\p{In_Runic}"#, input: "123ᚠᚡᚢXYZ", match: "ᚠ",
    xfail: true)

    // TODO: PCRE special
    firstMatchTest(
      #"\p{Xan}"#, input: "[[:alnum:]]", match: "a",
      xfail: true)
    firstMatchTest(
      #"\p{Xps}"#, input: "123 abc xyz", match: " ",
      xfail: true)
    firstMatchTest(
      #"\p{Xsp}"#, input: "123 abc xyz", match: " ",
      xfail: true)
    firstMatchTest(
      #"\p{Xuc}"#, input: "$var", match: "$",
      xfail: true)
    firstMatchTest(
      #"\p{Xwd}"#, input: "[[:alnum:]]", match: "a",
      xfail: true)

    firstMatchTest(#"\p{alnum}"#, input: "[[:alnum:]]", match: "a")
    firstMatchTest(#"\p{is_alnum}"#, input: "[[:alnum:]]", match: "a")

    firstMatchTest(#"\p{blank}"#, input: "123\tabc xyz", match: "\t")
    firstMatchTest(
      #"\p{graph}"#,
      input: "\u{7}\u{1b}\u{a}\n\r\t abc", match: "a")

    firstMatchTest(
      #"\p{print}"#,
      input: "\u{7}\u{1b}\u{a}\n\r\t abc", match: " ")
    firstMatchTest(
      #"\p{word}"#,
      input: "\u{7}\u{1b}\u{a}\n\r\t abc", match: "a")
    firstMatchTest(
      #"\p{xdigit}"#,
      input: "\u{7}\u{1b}\u{a}\n\r\t abc", match: "a")

    firstMatchTest("[[:alnum:]]", input: "[[:alnum:]]", match: "a")
    firstMatchTest("[[:blank:]]", input: "123\tabc xyz", match: "\t")
    firstMatchTest("[[:graph:]]",
      input: "\u{7}\u{1b}\u{a}\n\r\t abc", match: "a")
    firstMatchTest("[[:print:]]",
      input: "\u{7}\u{1b}\u{a}\n\r\t abc", match: " ")
    firstMatchTest("[[:word:]]",
      input: "\u{7}\u{1b}\u{a}\n\r\t abc", match: "a")
    firstMatchTest("[[:xdigit:]]",
      input: "\u{7}\u{1b}\u{a}\n\r\t abc", match: "a")
  }

  func testAssertions() {
    // MARK: Assertions
    firstMatchTest(
      #"\d+(?= dollars)"#,
      input: "Price: 100 dollars", match: "100")
    firstMatchTest(
      #"\d+(?= pesos)"#,
      input: "Price: 100 dollars", match: nil)
    firstMatchTest(
      #"(?=\d+ dollars)\d+"#,
      input: "Price: 100 dollars", match: "100")

    firstMatchTest(
      #"\d+(*pla: dollars)"#,
      input: "Price: 100 dollars", match: "100")
    firstMatchTest(
      #"\d+(*positive_lookahead: dollars)"#,
      input: "Price: 100 dollars", match: "100")

    firstMatchTest(
      #"\d+(?! dollars)"#,
      input: "Price: 100 pesos", match: "100")
    firstMatchTest(
      #"\d+(?! dollars)"#,
      input: "Price: 100 dollars", match: "10")
    firstMatchTest(
      #"(?!\d+ dollars)\d+"#,
      input: "Price: 100 pesos", match: "100")
    firstMatchTest(
      #"\d+(*nla: dollars)"#,
      input: "Price: 100 pesos", match: "100")
    firstMatchTest(
      #"\d+(*negative_lookahead: dollars)"#,
      input: "Price: 100 pesos", match: "100")

    // More complex lookaheads
    firstMatchTests(
      #"(?=.*e)(?=.*o)(?!.*z)."#,
      (input: "hello", match: "h"),
      (input: "hzello", match: "e"),
      (input: "hezllo", match: nil),
      (input: "helloz", match: nil))

    firstMatchTest(
      #"(?<=USD)\d+"#, input: "Price: USD100", match: "100", xfail: true)
    firstMatchTest(
      #"(*plb:USD)\d+"#, input: "Price: USD100", match: "100", xfail: true)
    firstMatchTest(
      #"(*positive_lookbehind:USD)\d+"#,
      input: "Price: USD100", match: "100", xfail: true)
    // engines generally enforce that lookbehinds are fixed width
    firstMatchTest(
      #"\d{3}(?<=USD\d{3})"#, input: "Price: USD100", match: "100", xfail: true)

    firstMatchTest(
      #"(?<!USD)\d+"#, input: "Price: JYP100", match: "100", xfail: true)
    firstMatchTest(
      #"(*nlb:USD)\d+"#, input: "Price: JYP100", match: "100", xfail: true)
    firstMatchTest(
      #"(*negative_lookbehind:USD)\d+"#,
      input: "Price: JYP100", match: "100", xfail: true)
    // engines generally enforce that lookbehinds are fixed width
    firstMatchTest(
      #"\d{3}(?<!USD\d{3})"#, input: "Price: JYP100", match: "100", xfail: true)
  }

  func testMatchAnchors() throws {
    // MARK: Anchors
    firstMatchTests(
      #"^\d+"#,
      ("123", "123"),
      (" 123", nil),
      ("123 456", "123"),
      (" 123 \n456", nil),
      (" \n123 \n456", nil))

    firstMatchTests(
      #"\d+$"#,
      ("123", "123"),
      (" 123", "123"),
      (" 123 \n456", "456"),
      (" 123\n456", "456"),
      ("123 456", "456"))

    firstMatchTests(
      #"\A\d+"#,
      ("123", "123"),
      (" 123", nil),
      (" 123 \n456", nil),
      (" 123\n456", nil),
      ("123 456", "123"))

    firstMatchTests(
      #"\d+\Z"#,
      ("123", "123"),
      (" 123", "123"),
      ("123\n", "123"),
      (" 123\n", "123"),
      (" 123 \n456", "456"),
      (" 123\n456", "456"),
      (" 123\n456\n", "456"),
      ("123 456", "456"))


    firstMatchTests(
      #"\d+\z"#,
      ("123", "123"),
      (" 123", "123"),
      ("123\n", nil),
      (" 123\n", nil),
      (" 123 \n456", "456"),
      (" 123\n456", "456"),
      (" 123\n456\n", nil),
      ("123 456", "456"))

    // FIXME: Keep this until _wordIndex and friends are
#if os(Linux)
    firstMatchTests(
      #"\d+\b"#,
      ("123", "123"),
      (" 123", "123"),
      ("123 456", "123"),
      ("123A 456", "456"))
    firstMatchTests(
      #"\d+\b\s\b\d+"#,
      ("123", nil),
      (" 123", nil),
      ("123 456", "123 456"))

    firstMatchTests(
      #"\B\d+"#,
      ("123", "23"),
      (" 123", "23"),
      ("123 456", "23"))
#endif

    // TODO: \G and \K
    do {
      let regex = try Regex(#"\Gab"#, as: Substring.self)
      XCTExpectFailure {
        XCTAssertEqual("abab".matches(of: regex).map(\.output), ["ab", "ab"])
      }
    }
    
    // TODO: Oniguruma \y and \Y
    firstMatchTests(
      #"\u{65}"#,             // Scalar 'e' is present in both
      ("Cafe\u{301}", nil))   // but scalar mode requires boundary at end of match

    firstMatchTests(
      #"\u{65}"#,             // Scalar 'e' is present in both
      ("Sol Cafe", "e"))      // standalone is okay

    firstMatchTests(
      #"\u{65}\y"#,           // Grapheme boundary assertion
      ("Cafe\u{301}", nil),
      ("Sol Cafe", "e"))
    
    // FIXME: Figure out (?X) and (?u) semantics
    firstMatchTests(
      #"(?u)\u{65}\Y"#,       // Grapheme non-boundary assertion
      ("Cafe\u{301}", "e"),
      ("Sol Cafe", nil), xfail: true)
  }

  // FIXME: Keep this until _wordIndex and friends are
#if os(Linux)
  func testLevel2WordBoundaries() {
    // MARK: Level 2 Word Boundaries
    firstMatchTest(#"\b😊\b"#, input: "🔥😊👍", match: "😊")
    firstMatchTest(#"\b👨🏽\b"#, input: "👩🏻👶🏿👨🏽🧑🏾👩🏼", match: "👨🏽")
    firstMatchTest(#"\b🇺🇸\b"#, input: "🇨🇦🇺🇸🇲🇽", match: "🇺🇸")
    firstMatchTest(#"\b.+\b"#, input: "€1 234,56", match: "€1 234,56")
    firstMatchTest(#"〱\B㋞\Bツ"#, input: "〱㋞ツ", match: "〱㋞ツ")
    firstMatchTest(#"\bhello\b"#, input: "hello〱㋞ツ", match: "hello")
    firstMatchTest(#"\bChicago\b"#, input: "나는 Chicago에 산다", match: "Chicago")
    firstMatchTest(#"\blove\b"#, input: "眼睛love食物", match: "love")
    firstMatchTest(#"\b\u{d}\u{a}\b"#, input: "\u{d}\u{a}", match: "\u{d}\u{a}")
    firstMatchTest(#"\bㅋㅋㅋ\b"#, input: "아니ㅋㅋㅋ네", match: "ㅋㅋㅋ")
    firstMatchTest(#"Re\B\:\BZero"#, input: "Re:Zero Starting Life in Another World", match: "Re:Zero")
    firstMatchTest(#"can\B\'\Bt"#, input: "I can't do that.", match: "can't")
    firstMatchTest(#"\b÷\b"#, input: "3 ÷ 3 = 1", match: "÷")
  }
#endif
  
  func testMatchGroups() {
    // MARK: Groups

    // Named captures
    firstMatchTest(
      #"a(?<label>b)c"#, input: "123abcxyz", match: "abc")
    firstMatchTest(
      #"a(?'label'b)c"#, input: "123abcxyz", match: "abc")
    firstMatchTest(
      #"a(?P<label>b)c"#, input: "123abcxyz", match: "abc")

    // Other groups
    firstMatchTest(
      #"a(?:b)c"#, input: "123abcxyz", match: "abc")
    firstMatchTest(
      "(?|(a)|(b)|(c))", input: "123abcxyz", match: "a", xfail: true)

    firstMatchTest(
      #"(?:a|.b)c"#, input: "123abcacxyz", match: "abc")
    firstMatchTest(
      #"(?>a|.b)c"#, input: "123abcacxyz", match: "ac")
    firstMatchTest(
      "(*atomic:a|.b)c", input: "123abcacxyz", match: "ac")
    firstMatchTest(
      #"(?:a+)[a-z]c"#, input: "123aacacxyz", match: "aac")
    firstMatchTest(
      #"(?>a+)[a-z]c"#, input: "123aacacxyz", match: nil)
    
    // Atomicity should stay in the atomic group
    firstMatchTest(
      #"(?:(?>a)|.b)c"#, input: "123abcacxyz", match: "abc")

    // Quantifier behavior inside atomic groups
    
    // (?:a+?) matches as few 'a's as possible, after matching the first
    // (?>a+?) always matches exactly one 'a'
    firstMatchTests(
      #"^(?:a+?)a$"#,
      (input: "a", match: nil),
      (input: "aa", match: "aa"),
      (input: "aaa", match:  "aaa"))
    firstMatchTests(
      #"^(?>a+?)a$"#,
      (input: "a", match: nil),
      (input: "aa", match: "aa"),
      (input: "aaa", match:  nil))
    
    // (?:a?+) and (?>a?+) are equivalent: they match one 'a' if available
    firstMatchTests(
      #"^(?:a?+)a$"#,
      (input: "a", match: nil),
      xfail: true)
    firstMatchTests(
      #"^(?:a?+)a$"#,
      (input: "aa", match: "aa"),
      (input: "aaa", match: nil))
    firstMatchTests(
      #"^(?>a?+)a$"#,
      (input: "a", match: nil),
      (input: "aa", match: "aa"),
      (input: "aaa", match: nil))

    // Capture behavior in non-atomic vs atomic groups
    firstMatchTests(
      #"(\d+)\w+\1"#,
      (input: "123x12", match: "123x12"), // `\w+` matches "3x" in this case
      (input: "23x23", match: "23x23"),
      (input: "123x23", match: "23x23"))
    firstMatchTests(
      #"(?>(\d+))\w+\1"#,
      (input: "123x12", match: nil))
    firstMatchTests(
      #"(?>(\d+))\w+\1"#,
      (input: "23x23", match: "23x23"),
      (input: "123x23", match: "23x23"),
      xfail: true)
    
    // Backreferences in lookaheads
    firstMatchTests(
      #"^(?=.*(.)(.)\2\1).+$"#,
      (input: "abbba", match: nil),
      (input: "ABBA", match: "ABBA"),
      (input: "defABBAdef", match: "defABBAdef"))
    firstMatchTests(
      #"^(?=.*(.)(.)\2\1).+\2$"#,
      (input: "abbba", match: nil),
      (input: "ABBA", match: nil),
      (input: "defABBAdef", match: nil))
    // FIXME: Backreferences don't escape positive lookaheads
    firstMatchTests(
      #"^(?=.*(.)(.)\2\1).+\2$"#,
      (input: "ABBAB", match: "ABBAB"),
      (input: "defABBAdefB", match: "defABBAdefB"),
      xfail: true)
    
    firstMatchTests(
      #"^(?!.*(.)(.)\2\1).+$"#,
      (input: "abbba", match: "abbba"),
      (input: "ABBA", match: nil),
      (input: "defABBAdef", match: nil))
    // Backreferences don't escape negative lookaheads;
    // matching only proceeds when the lookahead fails
    firstMatchTests(
      #"^(?!.*(.)(.)\2\1).+\2$"#,
      (input: "abbba", match: nil),
      (input: "abbbab", match: nil),
      (input: "ABBAB", match: nil))

    // TODO: Test example where non-atomic is significant
    firstMatchTest(
      #"\d+(?* dollars)"#,
      input: "Price: 100 dollars", match: "100", xfail: true)
    firstMatchTest(
      #"(?*\d+ dollars)\d+"#,
      input: "Price: 100 dollars", match: "100", xfail: true)
    firstMatchTest(
      #"\d+(*napla: dollars)"#,
      input: "Price: 100 dollars", match: "100", xfail: true)
    firstMatchTest(
      #"\d+(*non_atomic_positive_lookahead: dollars)"#,
      input: "Price: 100 dollars", match: "100", xfail: true)

    // TODO: Test example where non-atomic is significant
    firstMatchTest(
      #"(?<*USD)\d+"#, input: "Price: USD100", match: "100", xfail: true)
    firstMatchTest(
      #"(*naplb:USD)\d+"#, input: "Price: USD100", match: "100", xfail: true)
    firstMatchTest(
      #"(*non_atomic_positive_lookbehind:USD)\d+"#,
      input: "Price: USD100", match: "100", xfail: true)
    // engines generally enforce that lookbehinds are fixed width
    firstMatchTest(
      #"\d{3}(?<*USD\d{3})"#, input: "Price: USD100", match: "100", xfail: true)

    // https://www.effectiveperlprogramming.com/2019/03/match-only-the-same-unicode-script/
    firstMatchTest(
      #"abc(*sr:\d+)xyz"#, input: "abc۵۲۸528੫੨੮xyz", match: "۵۲۸", xfail: true)
    firstMatchTest(
      #"abc(*script_run:\d+)xyz"#,
      input: "abc۵۲۸528੫੨੮xyz", match: "۵۲۸", xfail: true)

    // TODO: Test example where atomic is significant
    firstMatchTest(
      #"abc(*asr:\d+)xyz"#, input: "abc۵۲۸528੫੨੮xyz", match: "۵۲۸", xfail: true)
    firstMatchTest(
      #"abc(*atomic_script_run:\d+)xyz"#,
      input: "abc۵۲۸528੫੨੮xyz", match: "۵۲۸", xfail: true)

  }

  func testMatchCaptureBehavior() {
    flatCaptureTest(
      #"a(b)c|abe"#,
      ("abc", ["b"]),
      ("abe", [nil]),
      ("axbe", nil))
    flatCaptureTest(
      #"a(bc)d|abce"#,
      ("abcd", ["bc"]),
      ("abce", [nil]),
      ("abxce", nil))
    flatCaptureTest(
      #"a(bc)+d|abce"#,
      ("abcbcbcd", ["bc"]),
      ("abcbce", nil),
      ("abce", [nil]),
      ("abcbbd", nil))
    flatCaptureTest(
      #"a(bc)+d|(a)bce"#,
      ("abcbcbcd", ["bc", nil]),
      ("abce", [nil, "a"]),
      ("abcbbd", nil))
    flatCaptureTest(
      #"a(b|c)+d|(a)bce"#,
      ("abcbcbcd", ["c", nil]),
      ("abce", [nil, "a"]),
      ("abcbbd", ["b", nil]))
    flatCaptureTest(
      #"a(b+|c+)d|(a)bce"#,
      ("abbbd", ["bbb", nil]),
      ("acccd", ["ccc", nil]),
      ("abce", [nil, "a"]),
      ("abbbe", nil),
      ("accce", nil),
      ("abcbbd", nil))
    flatCaptureTest(
      #"(?:\w\1|:(\w):)+"#,
      (":a:bacada", ["a"]),
      (":a:baca:o:boco", ["o"]),
      ("bacada", nil),
      (":a:boco", ["a"])          // this matches only the ':a:' prefix
    )
  }

  func testMatchReferences() {
    firstMatchTest(
      #"(.)\1"#,
      input: "112", match: "11")
    firstMatchTest(
      #"(.)(.)(.)(.)(.)(.)(.)(.)(.)(.)\10"#,
      input: "aaaaaaaaabbc", match: "aaaaaaaaabb")

    firstMatchTest(
      #"(.)(.)(.)(.)(.)(.)(.)(.)(.)(?<a1>.)(?P=a1)"#,
      input: "aaaaaaaaabbc", match: "aaaaaaaaabb")

    firstMatchTest(
      #"(.)\g001"#,
      input: "112", match: "11")

    firstMatchTest(#"(?<a>.)(.)\k<a>"#, input: "abac", match: "aba")

    firstMatchTest(#"(?<a>.)(?<b>.)(?<c>.)\k<c>\k<a>\k<b>"#,
                   input: "xyzzxy", match: "xyzzxy")

    firstMatchTest(#"\1(.)"#, input: "112", match: nil)
    firstMatchTest(#"\k<a>(?<a>.)"#, input: "112", match: nil)

    // TODO: Implement subpattern matching.
    firstMatchTest(#"(.)(.)\g-02"#, input: "abac", match: "aba", xfail: true)
    firstMatchTest(#"\g'+2'(.)(.)"#, input: "abac", match: "aba", xfail: true)
  }
  
  func testMatchExamples() {
    // Backreferences
    matchTest(
      #"(sens|respons)e and \1ibility"#,
      ("sense and sensibility", true),
      ("response and responsibility", true),
      ("response and sensibility", false),
      ("sense and responsibility", false))
    matchTest(
      #"a(?'name'b(c))d\1\2|abce"#,
      ("abcdbcc", true),
      ("abcdbc", false),
      ("abce", true)
    )

    // Subpatterns
    matchTest(
      #"(sens|respons)e and (?1)ibility"#,
      ("sense and sensibility", true),
      ("response and responsibility", true),
      ("response and sensibility", true),
      ("sense and responsibility", true),
      xfail: true)

    // Palindromes
    matchTest(
      #"(\w)(?:(?R)|\w?)\1"#,
      ("abccba", true),
      ("abcba", true),
      ("abba", true),
      ("stackcats", true),
      ("racecar", true),
      ("a anna c", true), // OK: Partial match
      ("abc", false),
      ("cat", false),
      xfail: true
    )
    matchTest(
      #"^((\w)(?:(?1)|\w?)\2)$"#,
      ("abccba", true),
      ("abcba", true),
      ("abba", true),
      ("stackcats", true),
      ("racecar", true),
      ("a anna c", false), // FAIL: Not whole line
      ("abc", false),
      ("cat", false),
      xfail: true
    )

    // FIXME: Keep this until _wordIndex and friends are
#if os(Linux)
    // HTML tags
    matchTest(
      #"<([a-zA-Z][a-zA-Z0-9]*)\b[^>]*>.*?</\1>"#,
      ("<html> a b c </html>", true),
      (#"<table style="float:right"> a b c </table>"#, true),
      ("<html> a b c </htm>", false),
      ("<htm> a b c </html>", false),
      (#"<table style="float:right"> a b c </tab>"#, false)
    )

    // Doubled words
    flatCaptureTest(
      #"\b(\w+)\s+\1\b"#,
      ("this does have one one in it", ["one"]),
      ("pass me the the kettle", ["the"]),
      ("this doesn't have any", nil)
    )
#endif

    // Floats
    flatCaptureTest(
      #"^([-+])?([0-9]*)(?:\.([0-9]+))?(?:[eE]([-+]?[0-9]+))?$"#,
      ("123.45", [nil, "123", "45", nil]),
      ("-123e12", ["-", "123", nil, "12"]),
      ("+123.456E-12", ["+", "123", "456", "-12"]),
      ("-123e1.2", nil)
    )
  }
  
  func testSingleLineMode() {
    firstMatchTest(#".+"#, input: "a\nb", match: "a")
    firstMatchTest(#"(?s:.+)"#, input: "a\nb", match: "a\nb")
  }
  
  func testCaseSensitivity() {
    matchTest(
      #"c..e"#,
      ("cafe", true),
      ("Cafe", false))
    matchTest(
      #"(?i)c.f."#,
      ("cafe", true),
      ("Cafe", true),
      ("caFe", true))
    matchTest(
      #"(?i)cafe"#,
      ("cafe", true),
      ("Cafe", true),
      ("caFe", true))
    matchTest(
      #"(?i)café"#,
      ("café", true),
      ("CafÉ", true))
    matchTest(
      #"(?i)\u{63}af\u{e9}"#,
      ("café", true),
      ("CafÉ", true))
    
    matchTest(
      #"[caFE]{4}"#,
      ("cafe", false),
      ("CAFE", false),
      ("caFE", true),
      ("EFac", true))
    matchTest(
      #"(?i)[caFE]{4}"#,
      ("cafe", true),
      ("CaFe", true),
      ("EfAc", true))
    matchTest(
      #"(?i)[a-f]{4}"#,
      ("cafe", true),
      ("CaFe", true),
      ("EfAc", true))
  }

  func testNonSemanticWhitespace() {
    firstMatchTest(#" \t "#, input: " \t ", match: " \t ")
    firstMatchTest(#"(?xx) \t "#, input: " \t ", match: "\t")

    firstMatchTest(#"[ \t]+"#, input: " \t ", match: " \t ")
    firstMatchTest(#"(?xx)[ \t]+"#, input: " \t ", match: "\t")
    firstMatchTest(#"(?xx)[ \t]+"#, input: " \t\t ", match: "\t\t")
    firstMatchTest(#"(?xx)[ \t]+"#, input: " \t \t", match: "\t")

    firstMatchTest("(?xx)[ a && ab ]+", input: " aaba ", match: "aa")
    
    // Preserve whitespace in quoted section inside extended syntax region
    firstMatchTest(
      #"(?x) a b \Q c d \E e f"#, input: "ab c d ef", match: "ab c d ef")
    firstMatchTest(
      #"(?x)[a b]+ _ [a\Q b\E]+"#, input: "aba_ a b a", match: "aba_ a b a")
    firstMatchTest(
      #"(?x)[a b]+ _ [a\Q b\E]+"#, input: "aba _ a b a", match: nil)
  }
  
  func testASCIIClasses() {
    // 'D' ASCII-only digits
    matchTest(
      #"\d+"#,
      ("123", true),
      ("¹೨¾", true))
    matchTest(
      #"(?D)\d+"#,
      ("123", true),
      ("¹೨¾", false))
    matchTest(
      #"(?P)\d+"#,
      ("123", true),
      ("¹೨¾", false))

    // 'W' ASCII-only word characters (and word boundaries)
    matchTest(
      #"\w+"#,
      ("aeiou", true),
      ("åe\u{301}ïôú", true))
    matchTest(
      #"(?W)\w+"#,
      ("aeiou", true),
      ("åe\u{301}ïôú", false))
    matchTest(
      #"(?P)\w+"#,
      ("aeiou", true),
      ("åe\u{301}ïôú", false))

    // FIXME: Keep this until _wordIndex and friends are
#if os(Linux)
    matchTest(
      #"abcd\b.+"#,
      ("abcd ef", true),
      ("abcdef", false),
      ("abcdéf", false))
    matchTest(
      #"(?W)abcd\b.+"#,
      ("abcd ef", true),
      ("abcdef", false),
      ("abcdéf", false))
    matchTest(
      #"(?P)abcd\b.+"#,
      ("abcd ef", true),
      ("abcdef", false),
      ("abcdéf", false))
#endif

    // 'S' ASCII-only spaces
    matchTest(
      #"a\sb"#,
      ("a\tb", true),
      ("a\u{202f}b", true)) // NARROW NO-BREAK SPACE
    matchTest(
      #"(?S)a\sb"#,
      ("a\tb", true),
      ("a\u{202f}b", false))
    matchTest(
      #"(?P)a\sb"#,
      ("a\tb", true),
      ("a\u{202f}b", false))
  }
  
  func testAnchorMatching() throws {
    let string = """
      01: Alabama
      02: Alaska
      03: Arizona
      04: Arkansas
      05: California
      """
    XCTAssertTrue(string.contains(try Regex(#"^\d+"#)))
    XCTAssertEqual(string.ranges(of: try Regex(#"^\d+"#)).count, 1)
    XCTAssertEqual(string.ranges(of: try Regex(#"(?m)^\d+"#)).count, 5)

    let regex = try Regex(#"^\d+: [\w ]+$"#)
    XCTAssertFalse(string.contains(regex))
    let allRanges = string.ranges(of: regex.anchorsMatchLineEndings())
    XCTAssertEqual(allRanges.count, 5)
  }
  
  func testSubstringAnchors() throws {
    let string = "123abc456def789"
    let trimmed = string.dropFirst(3).dropLast(3) // "abc456def"
    let prefixLetters = try Regex(#"^[a-z]+"#, as: Substring.self)
    let postfixLetters = try Regex(#"[a-z]+$"#, as: Substring.self)

    // start anchor (^) should match beginning of substring
    XCTAssertEqual(trimmed.firstMatch(of: prefixLetters)?.output, "abc")
    XCTAssertEqual(trimmed.replacing(prefixLetters, with: ""), "456def")
    
    // end anchor ($) should match end of substring
    XCTAssertEqual(trimmed.firstMatch(of: postfixLetters)?.output, "def")
    XCTAssertEqual(trimmed.replacing(postfixLetters, with: ""), "abc456")

    // start anchor (^) should _not_ match beginning of replaced subrange
    XCTAssertEqual(
      string.replacing(
        prefixLetters,
        with: "",
        subrange: trimmed.startIndex..<trimmed.endIndex),
      string)
    // end anchor ($) should _not_ match end of replaced subrange
    XCTAssertEqual(
      string.replacing(
        postfixLetters,
        with: "",
        subrange: trimmed.startIndex..<trimmed.endIndex),
      string)
    
    // if subrange == actual subject bounds, anchors _do_ match
    XCTAssertEqual(
      trimmed.replacing(
        prefixLetters,
        with: "",
        subrange: trimmed.startIndex..<trimmed.endIndex),
      "456def")
    XCTAssertEqual(
      trimmed.replacing(
        postfixLetters,
        with: "",
        subrange: trimmed.startIndex..<trimmed.endIndex),
      "abc456")
  }
  
  func testMatchingOptionsScope() {
    // `.` only matches newlines when the 's' option (single-line mode)
    // is turned on. Standalone option-setting groups (e.g. `(?s)`) are
    // scoped only to the current group.
    
    firstMatchTest(#"(?s)a.b"#, input: "a\nb", match: "a\nb")
    firstMatchTest(#"((?s)a.)b"#, input: "a\nb", match: "a\nb")
    firstMatchTest(#"(?-s)((?s)a.)b"#, input: "a\nb", match: "a\nb")
    firstMatchTest(#"(?-s)(?s:a.)b"#, input: "a\nb", match: "a\nb")
    firstMatchTest(#"((?s)a).b"#, input: "a\nb", match: nil)
    firstMatchTest(#"((?s))a.b"#, input: "a\nb", match: nil)
    firstMatchTest(#"(?:(?s))a.b"#, input: "a\nb", match: nil)
    firstMatchTest(#"((?s)a(?s)).b"#, input: "a\nb", match: nil)
    firstMatchTest(#"(?s)a(?-s).b"#, input: "a\nb", match: nil)
    firstMatchTest(#"(?s)a(?-s:.b)"#, input: "a\nb", match: nil)
    firstMatchTest(#"(?:(?s)a).b"#, input: "a\nb", match: nil)
    firstMatchTest(#"(((?s)a)).b"#, input: "a\nb", match: nil)
    firstMatchTest(#"(?s)(((?-s)a)).b"#, input: "a\nb", match: "a\nb")
    firstMatchTest(#"(?s)((?-s)((?i)a)).b"#, input: "a\nb", match: "a\nb")

    // Matching option changing persists across alternations.
    firstMatchTest(#"a(?s)b|c|.d"#, input: "abc", match: "ab")
    firstMatchTest(#"a(?s)b|c|.d"#, input: "c", match: "c")
    firstMatchTest(#"a(?s)b|c|.d"#, input: "a\nd", match: "\nd")
    firstMatchTest(#"a(?s)(?^)b|c|.d"#, input: "a\nd", match: nil)
    firstMatchTest(#"a(?s)b|.c(?-s)|.d"#, input: "a\nd", match: nil)
    firstMatchTest(#"a(?s)b|.c(?-s)|.d"#, input: "a\nc", match: "\nc")
    firstMatchTest(#"a(?s)b|c(?-s)|(?^s).d"#, input: "a\nd", match: "\nd")
    firstMatchTest(#"a(?:(?s).b)|.c|.d"#, input: "a\nb", match: "a\nb")
    firstMatchTest(#"a(?:(?s).b)|.c"#, input: "a\nc", match: nil)
  }
  
  func testOptionMethods() throws {
    let regex = try Regex("c.f.")
    XCTAssertTrue ("cafe".contains(regex))
    XCTAssertFalse("CaFe".contains(regex))
    
    let caseInsensitiveRegex = regex.ignoresCase()
    XCTAssertTrue("cafe".contains(caseInsensitiveRegex))
    XCTAssertTrue("CaFe".contains(caseInsensitiveRegex))
  }
  
  // MARK: Character Semantics
  
  var eComposed: String { "é" }
  var eDecomposed: String { "e\u{301}" }
  
  func testIndividualScalars() {
    // Expectation: A standalone Unicode scalar value in a regex literal
    // can match either that specific scalar value or participate in matching
    // as a character.

    firstMatchTest(#"\u{65}\u{301}$"#, input: eDecomposed, match: eDecomposed)
    firstMatchTest(#"\u{65}\u{301}$"#, input: eComposed, match: eComposed)

    firstMatchTest(#"\u{65 301}$"#, input: eDecomposed, match: eDecomposed)
    firstMatchTest(#"\u{65 301}$"#, input: eComposed, match: eComposed)

    // FIXME: Implicit \y at end of match
    firstMatchTest(#"\u{65}"#, input: eDecomposed, match: nil)
    firstMatchTest(#"\u{65}$"#, input: eDecomposed, match: nil)
    firstMatchTest(#"\u{65}\y"#, input: eDecomposed, match: nil)

    // FIXME: Unicode scalars are only matched at the start of a grapheme cluster
    firstMatchTest(#"\u{301}"#, input: eDecomposed, match: "\u{301}",
      xfail: true)

    firstMatchTest(#"\y\u{301}"#, input: eDecomposed, match: nil)
  }

  func testCanonicalEquivalence() throws {
    // Expectation: Matching should use canonical equivalence whenever comparing
    // characters, so a user can write characters using any equivalent spelling
    // in either a regex literal or the string targeted for matching.
    
    matchTest(
      #"é$"#,
      (eComposed, true),
      (eDecomposed, true))

    matchTest(
      #"e\u{301}$"#,
      (eComposed, true),
      (eDecomposed, true))

    matchTest(
      #"e$"#,
      (eComposed, false),
      (eDecomposed, false))
  }

  func testCanonicalEquivalenceCharacterClass() throws {
    // Expectation: Character classes should match equivalent characters to the
    // same degree, regardless of how they are spelled. Unicode "property
    // classes" should match characters when all the code points that comprise
    // the character are members of the property class.
    
    // \w
    matchTest(
      #"^\w$"#,
      (eComposed, true),
      (eDecomposed, true))
    // \p{Letter}
    firstMatchTest(#"\p{Letter}$"#, input: eComposed, match: eComposed)
    firstMatchTest(#"\p{Letter}$"#, input: eDecomposed, match: eDecomposed)
    
    // \d
    firstMatchTest(#"\d"#, input: "5", match: "5")
    // FIXME: \d shouldn't match a digit composed with a non-digit character
    firstMatchTest(#"\d"#, input: "5\u{305}", match: nil,
              xfail: true)
    // \p{Number}
    firstMatchTest(#"\p{Number}"#, input: "5", match: "5")
    // FIXME: \p{Number} shouldn't match a number composed with a non-number character
    firstMatchTest(#"\p{Number}"#, input: "5\u{305}", match: nil,
              xfail: true)
    
    // Should this match the '5' but not the ZWJ, or should it treat '5'+ZWJ
    // as one entity and fail to match altogether?
    firstMatchTest(#"^\d"#, input: "5\u{200d}0", match: "5",
              xfail: true)
    
    // \s
    firstMatchTest(#"\s"#, input: " ", match: " ")
    // FIXME: \s shouldn't match a number composed with a non-number character
    firstMatchTest(#"\s\u{305}"#, input: " ", match: nil)
    // \p{Whitespace}
    firstMatchTest(#"\s"#, input: " ", match: " ")
    // \p{Whitespace} shouldn't match whitespace composed with a non-whitespace character
    firstMatchTest(#"\s\u{305}"#, input: " ", match: nil)
  }
  
  func testCanonicalEquivalenceCustomCharacterClass() throws {
    // Expectation: Concatenations with custom character classes should be able
    // to match within a grapheme cluster. That is, a regex should be able to
    // match the scalar values that comprise a grapheme cluster in separate,
    // or repeated, custom character classes.
    
    matchTest(
      #"[áéíóú]$"#,
      (eComposed, true),
      (eDecomposed, true))

    // FIXME: Custom char classes don't use canonical equivalence with composed characters
    firstMatchTest(#"e[\u{301}]$"#, input: eComposed, match: eComposed,
              xfail: true)
    firstMatchTest(#"e[\u{300}-\u{320}]$"#, input: eComposed, match: eComposed,
              xfail: true)
    firstMatchTest(#"[a-z][\u{300}-\u{320}]$"#, input: eComposed, match: eComposed,
              xfail: true)

    // FIXME: Custom char classes don't match decomposed characters
    firstMatchTest(#"e[\u{301}]$"#, input: eDecomposed, match: eDecomposed,
              xfail: true)
    firstMatchTest(#"e[\u{300}-\u{320}]$"#, input: eDecomposed, match: eDecomposed,
              xfail: true)
    firstMatchTest(#"[a-z][\u{300}-\u{320}]$"#, input: eDecomposed, match: eDecomposed,
              xfail: true)

    let flag = "🇰🇷"
    firstMatchTest(#"🇰🇷"#, input: flag, match: flag)
    firstMatchTest(#"[🇰🇷]"#, input: flag, match: flag)
    firstMatchTest(#"\u{1F1F0}\u{1F1F7}"#, input: flag, match: flag)
    firstMatchTest(#"\u{1F1F0 1F1F7}"#, input: flag, match: flag)

    // First Unicode scalar followed by CCC of regional indicators
    firstMatchTest(#"\u{1F1F0}[\u{1F1E6}-\u{1F1FF}]"#, input: flag, match: flag,
              xfail: true)

    // FIXME: CCC of Regional Indicator doesn't match with both parts of a flag character
    // A CCC of regional indicators x 2
    firstMatchTest(#"[\u{1F1E6}-\u{1F1FF}]{2}"#, input: flag, match: flag,
              xfail: true)

    // FIXME: A single CCC of regional indicators matches the whole flag character
    // A CCC of regional indicators followed by the second Unicode scalar
    firstMatchTest(#"[\u{1F1E6}-\u{1F1FF}]\u{1F1F7}"#, input: flag, match: flag,
              xfail: true)
    // A single CCC of regional indicators
    firstMatchTest(#"[\u{1F1E6}-\u{1F1FF}]"#, input: flag, match: nil,
              xfail: true)
    
    // A single CCC of actual flag emojis / combined regional indicators
    firstMatchTest(#"[🇦🇫-🇿🇼]"#, input: flag, match: flag)
    // This succeeds (correctly) because \u{1F1F0} is lexicographically
    // within the CCC range
    firstMatchTest(#"[🇦🇫-🇿🇼]"#, input: "\u{1F1F0}abc", match: "\u{1F1F0}")
  }
  
  func testAnyChar() throws {
    // Expectation: \X and, in grapheme cluster mode, `.` should consume an
    // entire character, regardless of how it's spelled. \O should consume only
    // a single Unicode scalar value, leaving any other grapheme scalar
    // components to be matched.
    
    // FIXME: Figure out (?X) and (?u) semantics
    firstMatchTest(#"(?u:.)"#, input: eDecomposed, match: "e", xfail: true)

    matchTest(
      #".\u{301}"#,
      (eComposed, false),
      (eDecomposed, false))
    matchTest(
      #"\X\u{301}"#,
      (eComposed, false),
      (eDecomposed, false))
    
    // FIXME: Figure out (?X) and (?u) semantics
    // FIXME: \O is unsupported
    firstMatchTest(
      #"(?u)\O\u{301}"#,
      input: eDecomposed,
      match: eDecomposed,
      xfail: true
    )
    firstMatchTest(
      #"(?u)e\O"#,
      input: eDecomposed,
      match: eDecomposed,
      xfail: true
    )
    firstMatchTest(#"\O"#, input: eComposed, match: eComposed, xfail: true)
    firstMatchTest(#"\O"#, input: eDecomposed, match: nil,
              xfail: true)

    // FIXME: Figure out (?X) and (?u) semantics
    matchTest(
      #"(?u).\u{301}"#,
      (eComposed, false),
      (eDecomposed, true), xfail: true)
    firstMatchTest(#"(?u).$"#, input: eComposed, match: eComposed, xfail: true)
    
    // Option permutations for 'u' and 's'
    matchTest(
      #"...."#,
      ("e\u{301}ab", false),
      ("e\u{301}abc", true),
      ("e\u{301}\nab", false))
    matchTest(
      #"(?s)...."#,
      ("e\u{301}ab", false),
      ("e\u{301}abc", true),
      ("e\u{301}\nab", true))
    
    // FIXME: Figure out (?X) and (?u) semantics
    matchTest(
      #"(?u)...."#,
      ("e\u{301}ab", true),
      ("e\u{301}\na", false), xfail: true)
    matchTest(
      #"(?us)...."#,
      ("e\u{301}ab", true),
      ("e\u{301}\na", true), xfail: true)
  }
  
  // TODO: Add test for implied grapheme cluster requirement at group boundaries
  
  // TODO: Add test for grapheme boundaries at start/end of match

  // Testing the matchScalar optimization for ascii quoted literals and characters
  func testScalarOptimization() throws {
    // check that we are correctly doing the boundary check after matchScalar
    firstMatchTest("a", input: "a\u{301}", match: nil)
    firstMatchTest("aa", input: "aa\u{301}", match: nil)

    firstMatchTest("a", input: "a\u{301}", match: "a", semanticLevel: .unicodeScalar)
    firstMatchTest("aa", input: "aa\u{301}", match: "aa", semanticLevel: .unicodeScalar)

    // case insensitive tests
    firstMatchTest(#"(?i)abc\u{301}d"#, input: "AbC\u{301}d", match: "AbC\u{301}d", semanticLevel: .unicodeScalar)
  }
  
  func testCase() {
    let regex = try! Regex(#".\N{SPARKLING HEART}."#)
    let input = "🧟‍♀️💖🧠 or 🧠💖☕️"
    let characterMatches = input.matches(of: regex)
    XCTAssertEqual(characterMatches.map { $0.0 }, ["🧟‍♀️💖🧠", "🧠💖☕️"])

    let scalarMatches = input.matches(of: regex.matchingSemantics(.unicodeScalar))
    let scalarExpected: [Substring] = ["\u{FE0F}💖🧠", "🧠💖☕"]
    XCTAssertEqual(scalarMatches.map { $0.0 }, scalarExpected)
  }
  
  func testConcurrentAccess() async throws {
    for _ in 0..<1000 {
      let regex = try Regex(#"abc+d*e?"#)
      let strings = [
        "abc",
        "abccccccccdddddddddde",
        "abcccce",
        "abddddde",
      ]
      let matches = await withTaskGroup(of: Optional<Regex<AnyRegexOutput>.Match>.self) { group -> [Regex<AnyRegexOutput>.Match] in
        var result: [Regex<AnyRegexOutput>.Match] = []
        
        for str in strings {
          group.addTask {
            str.firstMatch(of: regex)
          }
        }
        
        for await match in group {
          guard let match = match else { continue }
          result.append(match)
        }
        
        return result
      }
      
      XCTAssertEqual(matches.count, 3)
    }
  }
}
<|MERGE_RESOLUTION|>--- conflicted
+++ resolved
@@ -24,34 +24,10 @@
   _ regexStr: String,
   input: String,
   validateOptimizations: Bool,
-<<<<<<< HEAD
   semanticLevel: RegexSemanticLevel = .graphemeCluster,
-  syntax: SyntaxOptions = .traditional,
-  file: StaticString,
-  line: UInt
-) throws -> (String, [String?]) {
-  var regex = try Regex(regexStr, syntax: syntax).matchingSemantics(semanticLevel)
-  guard let result = try regex.firstMatch(in: input) else {
-    throw MatchError("match not found for \(regexStr) in \(input)")
-  }
-  let caps = result.output.slices(from: input)
-  
-  if validateOptimizations {
-    regex._setCompilerOptionsForTesting(.disableOptimizations)
-    guard let unoptResult = try regex.firstMatch(in: input) else {
-      XCTFail("Optimized regex for \(regexStr) matched on \(input) when unoptimized regex did not", file: file, line: line)
-      throw MatchError("match not found for unoptimized \(regexStr) in \(input)")
-    }
-    XCTAssertEqual(
-      String(input[result.range]),
-      String(input[unoptResult.range]),
-      "Unoptimized regex returned a different result",
-      file: file,
-      line: line)
-=======
   syntax: SyntaxOptions = .traditional
 ) throws -> (String, [String?])? {
-  var regex = try Regex(regexStr, syntax: syntax)
+  var regex = try Regex(regexStr, syntax: syntax).matchingSemantics(semanticLevel)
   let result = try regex.firstMatch(in: input)
 
   if validateOptimizations {
@@ -74,7 +50,6 @@
         """)
       }
     }
->>>>>>> 33856e78
   }
   guard let result = result else { return nil }
   let caps = result.output.slices(from: input)
@@ -101,9 +76,7 @@
         input: test,
         validateOptimizations: validateOptimizations,
         semanticLevel: semanticLevel,
-        syntax: syntax,
-        file: file,
-        line: line
+        syntax: syntax
       ) else {
         if expect == nil {
           continue
@@ -194,14 +167,8 @@
       regex,
       input: input,
       validateOptimizations: validateOptimizations,
-<<<<<<< HEAD
       semanticLevel: semanticLevel,
-      syntax: syntax,
-      file: file,
-      line: line)
-=======
       syntax: syntax)?.0
->>>>>>> 33856e78
 
     if xfail {
       XCTAssertNotEqual(found, match, file: file, line: line)
@@ -209,17 +176,9 @@
       XCTAssertEqual(found, match, "Incorrect match", file: file, line: line)
     }
   } catch {
-<<<<<<< HEAD
-    // FIXME: This allows non-matches to succeed even when xfail'd
-    // When xfail == true, this should report failure for match == nil
-    if xfail || (match == nil && error is MatchError) {
-      return
-=======
     if !xfail {
       XCTFail("\(error)", file: file, line: line)
->>>>>>> 33856e78
     }
-    XCTFail("\(error)", file: file, line: line)
     return
   }
 }
