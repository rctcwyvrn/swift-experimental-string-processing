@_implementationOnly import _RegexParser

extension Compiler {
  struct ByteCodeGen {
    var options: MatchingOptions
    var builder = Program.Builder()

    mutating func finish(
    ) throws -> Program {
      builder.buildAccept()
      return try builder.assemble()
    }
  }
}

extension Compiler.ByteCodeGen {
  mutating func emitAtom(_ a: DSLTree.Atom) throws {
    switch a {
    case .any:
      emitAny()

    case let .char(c):
      try emitCharacter(c)
      
    case let .scalar(s):
      try emitScalar(s)
      
    case let .assertion(kind):
      try emitAssertion(kind.ast)

    case let .backreference(ref):
      try emitBackreference(ref.ast)

    case let .symbolicReference(id):
      builder.buildUnresolvedReference(id: id)

    case let .changeMatchingOptions(optionSequence):
      options.apply(optionSequence.ast)

    case let .unconverted(astAtom):
      if let consumer = try astAtom.ast.generateConsumer(options) {
        builder.buildConsume(by: consumer)
      } else {
        throw Unsupported("\(astAtom.ast._patternBase)")
      }
    }
  }

  mutating func emitBackreference(
    _ ref: AST.Reference
  ) throws {
    if ref.recursesWholePattern {
      // TODO: A recursive call isn't a backreference, but
      // we could in theory match the whole match so far...
      throw Unsupported("Backreference kind: \(ref)")
    }

    switch ref.kind {
    case .absolute(let i):
      // Backreferences number starting at 1
      builder.buildBackreference(.init(i-1))
    case .relative, .named:
      throw Unsupported("Backreference kind: \(ref)")
    }
  }

  mutating func emitAssertion(
    _ kind: AST.Atom.AssertionKind
  ) throws {
    // FIXME: Depends on API model we have... We may want to
    // think through some of these with API interactions in mind
    //
    // This might break how we use `bounds` for both slicing
    // and things like `firstIndex`, that is `firstIndex` may
    // need to supply both a slice bounds and a per-search bounds.
    switch kind {
    case .startOfSubject:
      builder.buildAssert { (input, pos, bounds) in
        pos == input.startIndex
      }

    case .endOfSubjectBeforeNewline:
      builder.buildAssert { [semanticLevel = options.semanticLevel] (input, pos, bounds) in
        if pos == input.endIndex { return true }
        switch semanticLevel {
        case .graphemeCluster:
          return input.index(after: pos) == input.endIndex
           && input[pos].isNewline
        case .unicodeScalar:
          return input.unicodeScalars.index(after: pos) == input.endIndex
           && input.unicodeScalars[pos].isNewline
        }
      }

    case .endOfSubject:
      builder.buildAssert { (input, pos, bounds) in
        pos == input.endIndex
      }

    case .resetStartOfMatch:
      // FIXME: Figure out how to communicate this out
      throw Unsupported(#"\K (reset/keep assertion)"#)

    case .firstMatchingPositionInSubject:
      // TODO: We can probably build a nice model with API here
      builder.buildAssert { (input, pos, bounds) in
        pos == bounds.lowerBound
      }

    case .textSegment:
      builder.buildAssert { (input, pos, _) in
        // FIXME: Grapheme or word based on options
        input.isOnGraphemeClusterBoundary(pos)
      }

    case .notTextSegment:
      builder.buildAssert { (input, pos, _) in
        // FIXME: Grapheme or word based on options
        !input.isOnGraphemeClusterBoundary(pos)
      }

    case .startOfLine:
      if options.anchorsMatchNewlines {
<<<<<<< HEAD
        builder.buildAssert { [semanticLevel = options.semanticLevel] (input, pos, bounds) in
          if pos == input.startIndex { return true }
          switch semanticLevel {
          case .graphemeCluster:
            return input[input.index(before: pos)].isNewline
          case .unicodeScalar:
            return input.unicodeScalars[input.unicodeScalars.index(before: pos)].isNewline
          }
=======
        builder.buildAssert { (input, pos, bounds) in
          pos == input.startIndex || input[input.index(before: pos)].isNewline
>>>>>>> 53a27f41
        }
      } else {
        builder.buildAssert { (input, pos, bounds) in
          pos == input.startIndex
        }
      }
      
    case .endOfLine:
      if options.anchorsMatchNewlines {
<<<<<<< HEAD
        builder.buildAssert { [semanticLevel = options.semanticLevel] (input, pos, bounds) in
          if pos == input.endIndex { return true }
          switch semanticLevel {
          case .graphemeCluster:
            return input[pos].isNewline
          case .unicodeScalar:
            return input.unicodeScalars[pos].isNewline
          }
=======
        builder.buildAssert { (input, pos, bounds) in
          pos == input.endIndex || input[pos].isNewline
>>>>>>> 53a27f41
        }
      } else {
        builder.buildAssert { (input, pos, bounds) in
          pos == input.endIndex
        }
      }

    case .wordBoundary:
      // TODO: May want to consider Unicode level
      builder.buildAssert { [options] (input, pos, bounds) in
        // TODO: How should we handle bounds?
        _CharacterClassModel.word.isBoundary(
          input, at: pos, bounds: bounds, with: options)
      }

    case .notWordBoundary:
      // TODO: May want to consider Unicode level
      builder.buildAssert { [options] (input, pos, bounds) in
        // TODO: How should we handle bounds?
        !_CharacterClassModel.word.isBoundary(
          input, at: pos, bounds: bounds, with: options)
      }
    }
  }
  
  mutating func emitScalar(_ s: UnicodeScalar) throws {
    // TODO: Native instruction buildMatchScalar(s)
    if options.isCaseInsensitive {
      // TODO: e.g. buildCaseInsensitiveMatchScalar(s)
      builder.buildConsume(by: consumeScalar {
        $0.properties.lowercaseMapping == s.properties.lowercaseMapping
      })
    } else {
      builder.buildConsume(by: consumeScalar {
        $0 == s
      })
    }
  }
  
  mutating func emitCharacter(_ c: Character) throws {
    // Unicode scalar matches the specific scalars that comprise a character
    if options.semanticLevel == .unicodeScalar {
      print("emitting '\(c)' as a sequence of \(c.unicodeScalars.count) scalars")
      for scalar in c.unicodeScalars {
        try emitScalar(scalar)
      }
      return
    }
    
    if options.isCaseInsensitive && c.isCased {
      // TODO: buildCaseInsensitiveMatch(c) or buildMatch(c, caseInsensitive: true)
      builder.buildConsume { input, bounds in
        let inputChar = input[bounds.lowerBound].lowercased()
        let matchChar = c.lowercased()
        return inputChar == matchChar
          ? input.index(after: bounds.lowerBound)
          : nil
      }
    } else {
      builder.buildMatch(c)
    }
  }

  mutating func emitAny() {
    switch (options.semanticLevel, options.dotMatchesNewline) {
    case (.graphemeCluster, true):
      builder.buildAdvance(1)
    case (.graphemeCluster, false):
      builder.buildConsume { input, bounds in
        input[bounds.lowerBound].isNewline
        ? nil
        : input.index(after: bounds.lowerBound)
      }

    case (.unicodeScalar, true):
      // TODO: builder.buildAdvanceUnicodeScalar(1)
      builder.buildConsume { input, bounds in
        input.unicodeScalars.index(after: bounds.lowerBound)
      }
    case (.unicodeScalar, false):
      builder.buildConsume { input, bounds in
        input[bounds.lowerBound].isNewline
        ? nil
        : input.unicodeScalars.index(after: bounds.lowerBound)
      }
    }
  }

  mutating func emitAlternation(
    _ children: [DSLTree.Node]
  ) throws {
    // Alternation: p0 | p1 | ... | pn
    //     save next_p1
    //     <code for p0>
    //     branch done
    //   next_p1:
    //     save next_p2
    //     <code for p1>
    //     branch done
    //   next_p2:
    //     save next_p...
    //     <code for p2>
    //     branch done
    //   ...
    //   next_pn:
    //     <code for pn>
    //   done:
    let done = builder.makeAddress()
    for component in children.dropLast() {
      let next = builder.makeAddress()
      builder.buildSave(next)
      try emitNode(component)
      builder.buildBranch(to: done)
      builder.label(next)
    }
    try emitNode(children.last!)
    builder.label(done)
  }

  mutating func emitConcatenationComponent(
    _ node: DSLTree.Node
  ) throws {
    // TODO: Should we do anything special since we can
    // be glueing sub-grapheme components together?
    try emitNode(node)
  }

  mutating func emitLookaround(
    _ kind: (forwards: Bool, positive: Bool),
    _ child: DSLTree.Node
  ) throws {
    guard kind.forwards else {
      throw Unsupported("backwards assertions")
    }

    let positive = kind.positive
    /*
      save(restoringAt: success)
      save(restoringAt: intercept)
      <sub-pattern>    // failure restores at intercept
      clearSavePoint   // remove intercept
      <if negative>:
        clearSavePoint // remove success
      fail             // positive->success, negative propagates
    intercept:
      <if positive>:
        clearSavePoint // remove success
      fail             // positive propagates, negative->success
    success:
      ...
    */

    let intercept = builder.makeAddress()
    let success = builder.makeAddress()

    builder.buildSave(success)
    builder.buildSave(intercept)
    try emitNode(child)
    builder.buildClear()
    if !positive {
      builder.buildClear()
    }
    builder.buildFail()

    builder.label(intercept)
    if positive {
      builder.buildClear()
    }
    builder.buildFail()

    builder.label(success)
  }

  mutating func emitMatcher(
    _ matcher: @escaping _MatcherInterface,
    into capture: CaptureRegister? = nil
  ) {

    // TODO: Consider emitting consumer interface if
    // not captured. This may mean we should store
    // an existential instead of a closure...

    let matcher = builder.makeMatcherFunction { input, start, range in
      try matcher(input, start, range)
    }

    let valReg = builder.makeValueRegister()
    builder.buildMatcher(matcher, into: valReg)

    // TODO: Instruction to store directly
    if let cap = capture {
      builder.buildMove(valReg, into: cap)
    }
  }

  mutating func emitTransform(
    _ t: CaptureTransform,
    _ child: DSLTree.Node,
    into cap: CaptureRegister
  ) throws {
    let transform = builder.makeTransformFunction {
      input, range in
      try t(input[range])
    }
    builder.buildBeginCapture(cap)
    try emitNode(child)
    builder.buildEndCapture(cap)
    builder.buildTransformCapture(cap, transform)
  }

  mutating func emitNoncapturingGroup(
    _ kind: AST.Group.Kind,
    _ child: DSLTree.Node
  ) throws {
    assert(!kind.isCapturing)

    options.beginScope()
    defer { options.endScope() }

    if let lookaround = kind.lookaroundKind {
      try emitLookaround(lookaround, child)
      return
    }

    switch kind {
    case .lookahead, .negativeLookahead,
        .lookbehind, .negativeLookbehind:
      throw Unreachable("TODO: reason")

    case .capture, .namedCapture, .balancedCapture:
      throw Unreachable("These should produce a capture node")

    case .changeMatchingOptions(let optionSequence):
      options.apply(optionSequence)
      try emitNode(child)

    default:
      // FIXME: Other kinds...
      try emitNode(child)
    }
  }

  mutating func emitQuantification(
    _ amount: AST.Quantification.Amount,
    _ kind: DSLTree.QuantificationKind,
    _ child: DSLTree.Node
  ) throws {
    let updatedKind: AST.Quantification.Kind
    switch kind {
    case .explicit(let kind):
      updatedKind = kind.ast
    case .syntax(let kind):
      updatedKind = kind.ast.applying(options)
    case .default:
      updatedKind = options.defaultQuantificationKind
    }

    let (low, high) = amount.bounds
    switch (low, high) {
    case (_, 0):
      // TODO: Should error out earlier, maybe DSL and parser
      // has validation logic?
      return
    case let (n, m?) where n > m:
      // TODO: Should error out earlier, maybe DSL and parser
      // has validation logic?
      return

    case let (n, m) where m == nil || n <= m!:
      // Ok
      break
    default:
      throw Unreachable("TODO: reason")
    }

    // Compiler and/or parser should enforce these invariants
    // before we are called
    assert(high != 0)
    assert((0...(high ?? Int.max)).contains(low))

    let extraTrips: Int?
    if let h = high {
      extraTrips = h - low
    } else {
      extraTrips = nil
    }
    let minTrips = low
    assert((extraTrips ?? 1) >= 0)

    // The below is a general algorithm for bounded and unbounded
    // quantification. It can be specialized when the min
    // is 0 or 1, or when extra trips is 1 or unbounded.
    //
    // Stuff inside `<` and `>` are decided at compile time,
    // while run-time values stored in registers start with a `%`
    _ = """
      min-trip-count control block:
        if %minTrips is zero:
          goto exit-policy control block
        else:
          decrement %minTrips and fallthrough

      loop-body:
        evaluate the subexpression
        goto min-trip-count control block

      exit-policy control block:
        if %extraTrips is zero:
          goto exit
        else:
          decrement %extraTrips and fallthrough

        <if eager>:
          save exit and goto loop-body
        <if possessive>:
          ratchet and goto loop
        <if reluctant>:
          save loop-body and fallthrough (i.e. goto exit)

      exit
        ... the rest of the program ...
    """

    // Specialization based on `minTrips` for 0 or 1:
    _ = """
      min-trip-count control block:
        <if minTrips == 0>:
          goto exit-policy
        <if minTrips == 1>:
          /* fallthrough */

      loop-body:
        evaluate the subexpression
        <if minTrips <= 1>
          /* fallthrough */
    """

    // Specialization based on `extraTrips` for 0 or unbounded
    _ = """
      exit-policy control block:
        <if extraTrips == 0>:
          goto exit
        <if extraTrips == .unbounded>:
          /* fallthrough */
    """

    /*
      NOTE: These specializations don't emit the optimal
      code layout (e.g. fallthrough vs goto), but that's better
      done later (not prematurely) and certainly better
      done by an optimizing compiler.

      NOTE: We're intentionally emitting essentially the same
      algorithm for all quantifications for now, for better
      testing and surfacing difficult bugs. We can specialize
      for other things, like `.*`, later.

      When it comes time for optimizing, we can also look into
      quantification instructions (e.g. reduce save-point traffic)
    */

    let minTripsControl = builder.makeAddress()
    let loopBody = builder.makeAddress()
    let exitPolicy = builder.makeAddress()
    let exit = builder.makeAddress()

    // We'll need registers if we're (non-trivially) bounded
    let minTripsReg: IntRegister?
    if minTrips > 1 {
      minTripsReg = builder.makeIntRegister(
        initialValue: minTrips)
    } else {
      minTripsReg = nil
    }

    let extraTripsReg: IntRegister?
    if (extraTrips ?? 0) > 0 {
      extraTripsReg = builder.makeIntRegister(
        initialValue: extraTrips!)
    } else {
      extraTripsReg = nil
    }

    // Set up a dummy save point for possessive to update
    if updatedKind == .possessive {
      builder.pushEmptySavePoint()
    }

    // min-trip-count:
    //   condBranch(to: exitPolicy, ifZeroElseDecrement: %min)
    builder.label(minTripsControl)
    switch minTrips {
    case 0: builder.buildBranch(to: exitPolicy)
    case 1: break
    default:
      assert(minTripsReg != nil, "logic inconsistency")
      builder.buildCondBranch(
        to: exitPolicy, ifZeroElseDecrement: minTripsReg!)
    }

    // FIXME: Possessive needs a "dummy" save point to ratchet

    // loop:
    //   <subexpression>
    //   branch min-trip-count
    builder.label(loopBody)
    try emitNode(child)
    if minTrips <= 1 {
      // fallthrough
    } else {
      builder.buildBranch(to: minTripsControl)
    }

    // exit-policy:
    //   condBranch(to: exit, ifZeroElseDecrement: %extraTrips)
    //   <eager: split(to: loop, saving: exit)>
    //   <possesive:
    //     clearSavePoint
    //     split(to: loop, saving: exit)>
    //   <reluctant: save(restoringAt: loop)
    builder.label(exitPolicy)
    switch extraTrips {
    case nil: break
    case 0:   builder.buildBranch(to: exit)
    default:
      assert(extraTripsReg != nil, "logic inconsistency")
      builder.buildCondBranch(
        to: exit, ifZeroElseDecrement: extraTripsReg!)
    }

    switch updatedKind {
    case .eager:
      builder.buildSplit(to: loopBody, saving: exit)
    case .possessive:
      builder.buildClear()
      builder.buildSplit(to: loopBody, saving: exit)
    case .reluctant:
      builder.buildSave(loopBody)
      // FIXME: Is this re-entrant? That is would nested
      // quantification break if trying to restore to a prior
      // iteration because the register got overwritten?
      //
    }

    builder.label(exit)
  }

  mutating func emitCustomCharacterClass(
    _ ccc: DSLTree.CustomCharacterClass
  ) throws {
    let consumer = try ccc.generateConsumer(options)
    builder.buildConsume(by: consumer)
  }

  mutating func emitNode(_ node: DSLTree.Node) throws {
    switch node {
      
    case let .orderedChoice(children):
      try emitAlternation(children)

    case let .concatenation(children):
      for child in children {
        try emitConcatenationComponent(child)
      }

    case let .capture(name, refId, child):
      options.beginScope()
      defer { options.endScope() }

      let cap = builder.makeCapture(id: refId, name: name)
      switch child {
      case let .matcher(_, m):
        emitMatcher(m, into: cap)
      case let .transform(t, child):
        try emitTransform(t, child, into: cap)
      default:
        builder.buildBeginCapture(cap)
        try emitNode(child)
        builder.buildEndCapture(cap)
      }

    case let .nonCapturingGroup(kind, child):
      try emitNoncapturingGroup(kind.ast, child)

    case .conditional:
      throw Unsupported("Conditionals")

    case let .quantification(amt, kind, child):
      try emitQuantification(amt.ast, kind, child)

    case let .customCharacterClass(ccc):
      if ccc.containsAny {
        if !ccc.isInverted {
          emitAny()
        } else {
          throw Unsupported("Inverted any")
        }
      } else {
        try emitCustomCharacterClass(ccc)
      }

    case let .atom(a):
      try emitAtom(a)

    case let .quotedLiteral(s):
      if options.semanticLevel == .graphemeCluster {
        if options.isCaseInsensitive {
          // TODO: buildCaseInsensitiveMatchSequence(c) or alternative
          builder.buildConsume { input, bounds in
            var iterator = s.makeIterator()
            var currentIndex = bounds.lowerBound
            while let ch = iterator.next() {
              guard currentIndex < bounds.upperBound,
                    ch.lowercased() == input[currentIndex].lowercased()
              else { return nil }
              input.formIndex(after: &currentIndex)
            }
            return currentIndex
          }
        } else {
          builder.buildMatchSequence(s)
        }
      } else {
        builder.buildConsume {
          [caseInsensitive = options.isCaseInsensitive] input, bounds in
          // TODO: Case folding
          var iterator = s.unicodeScalars.makeIterator()
          var currentIndex = bounds.lowerBound
          while let scalar = iterator.next() {
            guard currentIndex < bounds.upperBound else { return nil }
            if caseInsensitive {
              if scalar.properties.lowercaseMapping != input.unicodeScalars[currentIndex].properties.lowercaseMapping {
                return nil
              }
            } else {
              if scalar != input.unicodeScalars[currentIndex] {
                return nil
              }
            }
            input.unicodeScalars.formIndex(after: &currentIndex)
          }
          return currentIndex
        }
      }

    case let .regexLiteral(l):
      try emitNode(l.ast.dslTreeNode)

    case let .convertedRegexLiteral(n, _):
      try emitNode(n)

    case .absentFunction:
      throw Unsupported("absent function")
    case .consumer:
      throw Unsupported("consumer")

    case let .matcher(_, f):
      emitMatcher(f)

    case .transform:
      throw Unreachable(
        "Transforms only directly inside captures")

    case .characterPredicate:
      throw Unsupported("character predicates")

    case .trivia, .empty:
      return
    }
  }
}
<|MERGE_RESOLUTION|>--- conflicted
+++ resolved
@@ -121,7 +121,6 @@
 
     case .startOfLine:
       if options.anchorsMatchNewlines {
-<<<<<<< HEAD
         builder.buildAssert { [semanticLevel = options.semanticLevel] (input, pos, bounds) in
           if pos == input.startIndex { return true }
           switch semanticLevel {
@@ -130,10 +129,6 @@
           case .unicodeScalar:
             return input.unicodeScalars[input.unicodeScalars.index(before: pos)].isNewline
           }
-=======
-        builder.buildAssert { (input, pos, bounds) in
-          pos == input.startIndex || input[input.index(before: pos)].isNewline
->>>>>>> 53a27f41
         }
       } else {
         builder.buildAssert { (input, pos, bounds) in
@@ -143,7 +138,6 @@
       
     case .endOfLine:
       if options.anchorsMatchNewlines {
-<<<<<<< HEAD
         builder.buildAssert { [semanticLevel = options.semanticLevel] (input, pos, bounds) in
           if pos == input.endIndex { return true }
           switch semanticLevel {
@@ -152,10 +146,6 @@
           case .unicodeScalar:
             return input.unicodeScalars[pos].isNewline
           }
-=======
-        builder.buildAssert { (input, pos, bounds) in
-          pos == input.endIndex || input[pos].isNewline
->>>>>>> 53a27f41
         }
       } else {
         builder.buildAssert { (input, pos, bounds) in
@@ -198,7 +188,6 @@
   mutating func emitCharacter(_ c: Character) throws {
     // Unicode scalar matches the specific scalars that comprise a character
     if options.semanticLevel == .unicodeScalar {
-      print("emitting '\(c)' as a sequence of \(c.unicodeScalars.count) scalars")
       for scalar in c.unicodeScalars {
         try emitScalar(scalar)
       }
