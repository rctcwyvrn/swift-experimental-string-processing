//===----------------------------------------------------------------------===//
//
// This source file is part of the Swift.org open source project
//
// Copyright (c) 2021-2022 Apple Inc. and the Swift project authors
// Licensed under Apache License v2.0 with Runtime Library Exception
//
// See https://swift.org/LICENSE.txt for license information
//
//===----------------------------------------------------------------------===//

<<<<<<< HEAD
@_implementationOnly import _RegexParser

=======
>>>>>>> 2a6fe3c8
extension Instruction {
  /// An instruction's payload packs operands and destination
  /// registers.
  ///
  /// A payload is 56 bits and its contents structurally depend
  /// on the specific instruction
  struct Payload: RawRepresentable {
    var rawValue: UInt64
    init(rawValue: UInt64) {
      assert(rawValue == rawValue & _payloadMask)
      self.rawValue = rawValue
      // TODO: post conditions
    }
  }
}

extension Instruction.Payload {
  // For modeling, perhaps tooling, but likely not for
  // execution
  private enum Kind {
    // TODO: We should choose operand ordering based on codegen
    //
    // For now, we do:
    //   Immediate < InstAddr < ConsumeFuncReg < ElementReg
    //   (compile)   (link)     (link)           (link)
    //
    //   ... < BoolReg < IntReg
    //
    // That is, optimization-time constant, link-time constant,
    // and variables

    case string(StringRegister)
    case sequence(SequenceRegister)
    case position(PositionRegister)
    case optionalString(StringRegister?)
    case int(IntRegister)
    case distance(Distance)
    case bool(BoolRegister)
    case element(ElementRegister)
    case consumer(ConsumeFunctionRegister)
    case bitset(AsciiBitsetRegister)
    case addr(InstructionAddress)
    case capture(CaptureRegister)

    case packedImmInt(Int, IntRegister)
    case packedAddrBool(InstructionAddress, BoolRegister)
    case packedAddrInt(InstructionAddress, IntRegister)
    case packedAddrAddr(InstructionAddress, InstructionAddress)
    case packedBoolInt(BoolRegister, IntRegister)
    case packedEltBool(ElementRegister, BoolRegister)
    case packedPosPos(PositionRegister, PositionRegister)
    case packedCapTran(CaptureRegister, TransformRegister)
    case packedMatchVal(MatcherRegister, ValueRegister)
    case packedValueCapture(ValueRegister, CaptureRegister)
  }
}

// MARK: - Payload getters

extension Instruction.Payload {
  /// A `nil` payload, for e.g. StringRegister?
  static var nilPayload: Self {
    self.init(rawValue: _payloadMask)
  }

  private init(_ r: UInt64) {
    self.init(rawValue: r)
  }
  private init<👻>(_ r: TypedInt<👻>) {
    self.init(r.bits)
  }
  private init<👻>(_ r: TypedInt<👻>?) {
    if let r = r {
      self.init(r)
    } else {
      self = .nilPayload
    }
  }

  // Two values packed together
  //
  // For now, we just use 16 bits, because if that's good enough
  // for 1990s Unicode it's good enough for us.
  //
  // TODO: but really, let's come up with something
  private var firstSplitMask: UInt64 { 0x0000_FFFF }
  private var secondSplitMask: UInt64 { 0xFFFF_0000 }

  private var split: (first: UInt64, second: UInt64) {
    assert(rawValue == ((firstSplitMask|secondSplitMask) & rawValue))

    // TODO: Which order is better?
    let first = rawValue & firstSplitMask
    let second = (rawValue & secondSplitMask) &>> 16
    return (first, second)
  }

  private init(_ a: UInt64, _ b: UInt64) {
    self.init(a | (b &<< 16))
    assert(a == a & firstSplitMask)
    assert(b == b & firstSplitMask)
  }
  private init<👻>(_ a: UInt64, _ b: TypedInt<👻>) {
    self.init(a, b.bits)
  }
  private init<👻, 👺>(_ a: TypedInt<👻>, _ b: TypedInt<👺>) {
    self.init(a.bits, b.bits)
  }

  private func interpret<👻>(
    as: TypedInt<👻>.Type = TypedInt<👻>.self
  ) -> TypedInt<👻> {
    // TODO: We'd like to use shadow bits to assert on kind
    return TypedInt(rawValue)
  }

  private func interpretPair<👻>(
    secondAs: TypedInt<👻>.Type = TypedInt<👻>.self
  ) -> (UInt64, TypedInt<👻>) {
    (split.first, TypedInt(split.second) )
  }
  private func interpretPair<👻, 👺>(
    firstAs: TypedInt<👻>.Type = TypedInt<👻>.self,
    secondAs: TypedInt<👺>.Type = TypedInt<👺>.self
  ) -> (TypedInt<👻>, TypedInt<👺>) {
    (TypedInt(split.first), TypedInt(split.second) )
  }

  // MARK: Single operand payloads

  init(string: StringRegister) {
    self.init(string)
  }
  var string: StringRegister {
    interpret()
  }
  
  init(scalar: Unicode.Scalar) {
    self.init(UInt64(scalar.value))
  }
  var scalar: Unicode.Scalar {
    return Unicode.Scalar(_value: UInt32(self.rawValue))
  }

  init(scalar: Unicode.Scalar, caseInsensitive: Bool, boundaryCheck: Bool) {
    let raw = UInt64(scalar.value)
      + (caseInsensitive ? 1 << 55: 0)
      + (boundaryCheck ? 1 << 54 : 0)
    self.init(raw)
  }
  var scalarPayload: (Unicode.Scalar, caseInsensitive: Bool, boundaryCheck: Bool) {
    let caseInsensitive = (self.rawValue >> 55) & 1 == 1
    let boundaryCheck = (self.rawValue >> 54) & 1 == 1
    let scalar = Unicode.Scalar(_value: UInt32(self.rawValue & 0xFFFF_FFFF))
    return (scalar, caseInsensitive: caseInsensitive, boundaryCheck: boundaryCheck)
  }

  init(sequence: SequenceRegister) {
    self.init(sequence)
  }
  var sequence: SequenceRegister {
    interpret()
  }

  init(optionalString: StringRegister?) {
    self.init(optionalString)
  }
  var optionalString: StringRegister? {
    interpret()
  }

  init(position: PositionRegister) {
    self.init(position)
  }
  var position: PositionRegister {
    interpret()
  }

  init(int: IntRegister) {
    self.init(int)
  }
  var int: IntRegister {
    interpret()
  }

  init(distance: Distance) {
    self.init(distance)
  }
  var distance: Distance {
    interpret()
  }

  init(bool: BoolRegister) {
    self.init(bool)
  }
  var bool: BoolRegister {
    interpret()
  }

  init(element: ElementRegister, isCaseInsensitive: Bool) {
    self.init(isCaseInsensitive ? 1 : 0, element)
  }
  var elementPayload: (isCaseInsensitive: Bool, ElementRegister) {
    let pair: (UInt64, ElementRegister) = interpretPair()
    return (isCaseInsensitive: pair.0 == 1, pair.1)
  }

  init(bitset: AsciiBitsetRegister, isScalar: Bool) {
    self.init(isScalar ? 1 : 0, bitset)
  }
  var bitsetPayload: (isScalar: Bool, AsciiBitsetRegister) {
    let pair: (UInt64, AsciiBitsetRegister) = interpretPair()
    return (isScalar: pair.0 == 1, pair.1)
  }

<<<<<<< HEAD
  init(_ cc: BuiltinCC, _ isStrict: Bool, _ isScalar: Bool) {
    let strictBit = isStrict ? 1 << 15 : 0
    let scalarBit = isScalar ? 1 << 14 : 0
    // val must be 16 bits, reserve the top 2 bits for if it is strict ascii or scalar
    assert(cc.rawValue <= 0x3F_FF)
    let val = cc.rawValue + UInt64(strictBit) + UInt64(scalarBit)
    self.init(val)
  }
  var builtinCCPayload: (cc: BuiltinCC, isStrict: Bool, isScalar: Bool) {
    let val = self.rawValue
    let cc = BuiltinCC(rawValue: val & 0x3F_FF)!
    let isStrict = (val >> 15) & 1 == 1
    let isScalar = (val >> 14) & 1 == 1
    return (cc, isStrict, isScalar)
  }

  init(quantify payload: QuantifyPayload) {
    self.init(rawValue: payload.rawValue)
  }
  var quantify: QuantifyPayload {
    QuantifyPayload.init(rawValue: self.rawValue & _payloadMask)
=======
  init(_ cc: _CharacterClassModel.Representation, _ isInverted: Bool, _ isStrict: Bool, _ isScalar: Bool) {
    self.init(CharacterClassPayload(cc, isInverted, isStrict, isScalar).rawValue)
  }
  var characterClassPayload: CharacterClassPayload{
    return CharacterClassPayload(rawValue: rawValue & _payloadMask)
>>>>>>> 2a6fe3c8
  }
  
  init(consumer: ConsumeFunctionRegister) {
    self.init(consumer)
  }
  var consumer: ConsumeFunctionRegister {
    interpret()
  }

  init(assertion payload: AssertionPayload) {
    self.init(rawValue: payload.rawValue)
  }
  var assertion: AssertionPayload {
    AssertionPayload.init(rawValue: self.rawValue & _payloadMask)
  }

  init(addr: InstructionAddress) {
    self.init(addr)
  }
  var addr: InstructionAddress {
    interpret()
  }

  init(capture: CaptureRegister) {
    self.init(capture)
  }
  var capture: CaptureRegister {
    interpret()
  }


  // MARK: Packed operand payloads

  init(immediate: UInt64, int: IntRegister) {
    self.init(immediate, int)
  }
  var pairedImmediateInt: (UInt64, IntRegister) {
    interpretPair()
  }

  init(immediate: UInt64, bool: BoolRegister) {
    self.init(immediate, bool)
  }
  var pairedImmediateBool: (UInt64, BoolRegister) {
    interpretPair()
  }

  init(addr: InstructionAddress, bool: BoolRegister) {
    self.init(addr, bool)
  }
  var pairedAddrBool: (InstructionAddress, BoolRegister) {
    interpretPair()
  }

  init(addr: InstructionAddress, int: IntRegister) {
    self.init(addr, int)
  }
  var pairedAddrInt: (InstructionAddress, IntRegister) {
    interpretPair()
  }

  init(addr: InstructionAddress, addr2: InstructionAddress) {
    self.init(addr, addr2)
  }
  var pairedAddrAddr: (InstructionAddress, InstructionAddress) {
    interpretPair()
  }

  init(bool: BoolRegister, int: IntRegister) {
    self.init(bool, int)
  }
  var pairedBoolInt: (BoolRegister, IntRegister) {
    interpretPair()
  }

  init(element: ElementRegister, bool: BoolRegister) {
    self.init(element, bool)
  }
  var pairedElementBool: (ElementRegister, BoolRegister) {
    interpretPair()
  }

  init(addr: InstructionAddress, position: PositionRegister) {
    self.init(addr, position)
  }
  var pairedAddrPos: (InstructionAddress, PositionRegister) {
    interpretPair()
  }

  init(capture: CaptureRegister, transform: TransformRegister) {
    self.init(capture, transform)
  }
  var pairedCaptureTransform: (
    CaptureRegister, TransformRegister
  ) {
    interpretPair()
  }

  init(value: ValueRegister, capture: CaptureRegister) {
    self.init(value, capture)
  }
  var pairedValueCapture: (
    ValueRegister, CaptureRegister
  ) {
    interpretPair()
  }

  init(matcher: MatcherRegister, value: ValueRegister) {
    self.init(matcher, value)
  }
  var pairedMatcherValue: (
    MatcherRegister, ValueRegister
  ) {
    interpretPair()
  }
}

<<<<<<< HEAD
struct QuantifyPayload: RawRepresentable {
  let rawValue: UInt64
  
  enum PayloadType: UInt64 {
    case bitset = 0
    case asciiChar = 1
    case any = 2
    case builtin = 4
  }
  
  // Future work: optimize this layout -> payload type should be a fast switch
  // The top 8 bits are reserved for the opcode so we have 56 bits to work with
  // b55-b38 - Unused
  // b38-b35 - Payload type (one of 4 types, stored on 3 bits)
  // b35-b27 - minTrips (8 bit int)
  // b27-b18 - extraTrips (8 bit value, one bit for nil)
  // b18-b16 - Quantification type (one of three types)
  // b16-b0  - Payload value (depends on payload type)
  static let quantKindShift: UInt64 = 16
  static let extraTripsShift: UInt64 = 18
  static let minTripsShift: UInt64 = 27
  static let typeShift: UInt64 = 35
  static let maxStorableTrips: UInt64 = (1 << 8) - 1
  
  static func packInfoValues(
    _ kind: AST.Quantification.Kind,
    _ minTrips: Int,
    _ extraTrips: Int?,
    _ type: PayloadType
  ) -> UInt64 {
    let kindVal: UInt64
    switch kind {
    case .eager:
      kindVal = 0
    case .reluctant:
      kindVal = 1
    case .possessive:
      kindVal = 2
    }
    let extraTripsVal: UInt64 = extraTrips == nil ? 1 : UInt64(extraTrips!) << 1
    return (kindVal << QuantifyPayload.quantKindShift) +
      (extraTripsVal << QuantifyPayload.extraTripsShift) +
      (UInt64(minTrips) << QuantifyPayload.minTripsShift) +
    (type.rawValue << QuantifyPayload.typeShift)
  }

  init(rawValue: UInt64) {
    self.rawValue = rawValue
    assert(rawValue & _opcodeMask == 0)
  }
  
  init(
    bitset: AsciiBitsetRegister,
    _ kind: AST.Quantification.Kind,
    _ minTrips: Int,
    _ extraTrips: Int?
  ) {
    assert(bitset.bits < 0xFF_FF)
    self.rawValue = bitset.bits + QuantifyPayload.packInfoValues(kind, minTrips, extraTrips, .bitset)
  }
  
  init(
    asciiChar: UInt8,
    _ kind: AST.Quantification.Kind,
    _ minTrips: Int,
    _ extraTrips: Int?
  ) {
    self.rawValue = UInt64(asciiChar) + QuantifyPayload.packInfoValues(kind, minTrips, extraTrips, .asciiChar)
  }
  
  init(
    _ kind: AST.Quantification.Kind,
    _ minTrips: Int,
    _ extraTrips: Int?
  ) {
    self.rawValue = QuantifyPayload.packInfoValues(kind, minTrips, extraTrips, .any)
  }
  
  init(
    builtin: BuiltinCC,
    _ kind: AST.Quantification.Kind,
    _ minTrips: Int,
    _ extraTrips: Int?
  ) {
    assert(builtin.rawValue < 0xFF_FF)
    self.rawValue = builtin.rawValue + QuantifyPayload.packInfoValues(kind, minTrips, extraTrips, .builtin)
  }
  
  var type: PayloadType {
    PayloadType(rawValue: (self.rawValue >> QuantifyPayload.typeShift) & 7)!
  }

  var quantKind: AST.Quantification.Kind {
    switch (self.rawValue >> QuantifyPayload.quantKindShift) & 3 {
    case 0: return .eager
    case 1: return .reluctant
    case 2: return .possessive
    default:
      fatalError("Unreachable")
    }
  }

  var minTrips: UInt64 {
    (self.rawValue >> QuantifyPayload.minTripsShift) & 0xFF
  }
  
  var extraTrips: UInt64? {
    let val = (self.rawValue >> QuantifyPayload.extraTripsShift) & 0x1FF
    if val == 1 {
      return nil
    } else {
      return val >> 1
    }
  }

  var bitset: AsciiBitsetRegister {
    TypedInt(self.rawValue & 0xFF_FF)
  }
  
  var asciiChar: UInt8 {
    UInt8(asserting: self.rawValue & 0xFF)
  }

  var builtin: BuiltinCC {
    BuiltinCC(rawValue: self.rawValue & 0xFF_FF)!
=======
struct CharacterClassPayload: RawRepresentable {
  let rawValue: UInt64
  // Layout:
  // Top three bits are isInverted, isStrict, isScalar
  // Lower 16 bits are _CCM.Representation
  static let invertedShift: UInt64 = 55
  static let strictShift: UInt64 = 54
  static let scalarShift: UInt64 = 53
  static let ccMask: UInt64 = 0xFF
  init(rawValue: UInt64) {
    assert(rawValue & _opcodeMask == 0)
    self.rawValue = rawValue
  }
  init(_ cc: _CharacterClassModel.Representation, _ isInverted: Bool, _ isStrict: Bool, _ isScalar: Bool) {
    let invertedBit = isInverted ? 1 << CharacterClassPayload.invertedShift : 0
    let strictBit = isStrict ? 1 << CharacterClassPayload.strictShift : 0
    let scalarBit = isScalar ? 1 << CharacterClassPayload.scalarShift : 0
    assert(cc.rawValue <= CharacterClassPayload.ccMask) //
    self.init(rawValue: cc.rawValue + UInt64(invertedBit) + UInt64(strictBit) + UInt64(scalarBit))
  }
  
  var isInverted: Bool {
    (self.rawValue >> CharacterClassPayload.invertedShift) & 1 == 1
  }
  var isStrict: Bool {
    (self.rawValue >> CharacterClassPayload.strictShift) & 1 == 1
  }
  var isScalar: Bool {
    (self.rawValue >> CharacterClassPayload.scalarShift) & 1 == 1
  }
  var cc: _CharacterClassModel.Representation {
    _CharacterClassModel.Representation.init(rawValue: self.rawValue & CharacterClassPayload.ccMask)!
>>>>>>> 2a6fe3c8
  }
}<|MERGE_RESOLUTION|>--- conflicted
+++ resolved
@@ -9,11 +9,8 @@
 //
 //===----------------------------------------------------------------------===//
 
-<<<<<<< HEAD
 @_implementationOnly import _RegexParser
 
-=======
->>>>>>> 2a6fe3c8
 extension Instruction {
   /// An instruction's payload packs operands and destination
   /// registers.
@@ -229,21 +226,11 @@
     return (isScalar: pair.0 == 1, pair.1)
   }
 
-<<<<<<< HEAD
-  init(_ cc: BuiltinCC, _ isStrict: Bool, _ isScalar: Bool) {
-    let strictBit = isStrict ? 1 << 15 : 0
-    let scalarBit = isScalar ? 1 << 14 : 0
-    // val must be 16 bits, reserve the top 2 bits for if it is strict ascii or scalar
-    assert(cc.rawValue <= 0x3F_FF)
-    let val = cc.rawValue + UInt64(strictBit) + UInt64(scalarBit)
-    self.init(val)
-  }
-  var builtinCCPayload: (cc: BuiltinCC, isStrict: Bool, isScalar: Bool) {
-    let val = self.rawValue
-    let cc = BuiltinCC(rawValue: val & 0x3F_FF)!
-    let isStrict = (val >> 15) & 1 == 1
-    let isScalar = (val >> 14) & 1 == 1
-    return (cc, isStrict, isScalar)
+  init(_ cc: _CharacterClassModel.Representation, _ isInverted: Bool, _ isStrict: Bool, _ isScalar: Bool) {
+    self.init(CharacterClassPayload(cc, isInverted, isStrict, isScalar).rawValue)
+  }
+  var characterClassPayload: CharacterClassPayload{
+    return CharacterClassPayload(rawValue: rawValue & _payloadMask)
   }
 
   init(quantify payload: QuantifyPayload) {
@@ -251,13 +238,6 @@
   }
   var quantify: QuantifyPayload {
     QuantifyPayload.init(rawValue: self.rawValue & _payloadMask)
-=======
-  init(_ cc: _CharacterClassModel.Representation, _ isInverted: Bool, _ isStrict: Bool, _ isScalar: Bool) {
-    self.init(CharacterClassPayload(cc, isInverted, isStrict, isScalar).rawValue)
-  }
-  var characterClassPayload: CharacterClassPayload{
-    return CharacterClassPayload(rawValue: rawValue & _payloadMask)
->>>>>>> 2a6fe3c8
   }
   
   init(consumer: ConsumeFunctionRegister) {
@@ -375,7 +355,6 @@
   }
 }
 
-<<<<<<< HEAD
 struct QuantifyPayload: RawRepresentable {
   let rawValue: UInt64
   
@@ -417,11 +396,11 @@
     }
     let extraTripsVal: UInt64 = extraTrips == nil ? 1 : UInt64(extraTrips!) << 1
     return (kindVal << QuantifyPayload.quantKindShift) +
-      (extraTripsVal << QuantifyPayload.extraTripsShift) +
-      (UInt64(minTrips) << QuantifyPayload.minTripsShift) +
+    (extraTripsVal << QuantifyPayload.extraTripsShift) +
+    (UInt64(minTrips) << QuantifyPayload.minTripsShift) +
     (type.rawValue << QuantifyPayload.typeShift)
   }
-
+  
   init(rawValue: UInt64) {
     self.rawValue = rawValue
     assert(rawValue & _opcodeMask == 0)
@@ -455,7 +434,7 @@
   }
   
   init(
-    builtin: BuiltinCC,
+    builtin: _CharacterClassModel.Representation,
     _ kind: AST.Quantification.Kind,
     _ minTrips: Int,
     _ extraTrips: Int?
@@ -467,7 +446,7 @@
   var type: PayloadType {
     PayloadType(rawValue: (self.rawValue >> QuantifyPayload.typeShift) & 7)!
   }
-
+  
   var quantKind: AST.Quantification.Kind {
     switch (self.rawValue >> QuantifyPayload.quantKindShift) & 3 {
     case 0: return .eager
@@ -477,7 +456,7 @@
       fatalError("Unreachable")
     }
   }
-
+  
   var minTrips: UInt64 {
     (self.rawValue >> QuantifyPayload.minTripsShift) & 0xFF
   }
@@ -490,7 +469,7 @@
       return val >> 1
     }
   }
-
+  
   var bitset: AsciiBitsetRegister {
     TypedInt(self.rawValue & 0xFF_FF)
   }
@@ -498,10 +477,12 @@
   var asciiChar: UInt8 {
     UInt8(asserting: self.rawValue & 0xFF)
   }
-
-  var builtin: BuiltinCC {
-    BuiltinCC(rawValue: self.rawValue & 0xFF_FF)!
-=======
+  
+  var builtin: _CharacterClassModel.Representation {
+    _CharacterClassModel.Representation(rawValue: self.rawValue & 0xFF_FF)!
+  }
+}
+
 struct CharacterClassPayload: RawRepresentable {
   let rawValue: UInt64
   // Layout:
@@ -534,6 +515,5 @@
   }
   var cc: _CharacterClassModel.Representation {
     _CharacterClassModel.Representation.init(rawValue: self.rawValue & CharacterClassPayload.ccMask)!
->>>>>>> 2a6fe3c8
   }
 }