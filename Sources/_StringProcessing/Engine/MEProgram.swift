--- conflicted
+++ resolved
@@ -26,11 +26,7 @@
 
   var staticElements: [Input.Element]
   var staticSequences: [[Input.Element]]
-<<<<<<< HEAD
-  var staticStrings: [String]
   var staticBitsets: [DSLTree.CustomCharacterClass.AsciiBitset]
-=======
->>>>>>> 93b569d0
   var staticConsumeFunctions: [ConsumeFunction]
   var staticAssertionFunctions: [AssertionFunction]
   var staticTransformFunctions: [TransformFunction]
