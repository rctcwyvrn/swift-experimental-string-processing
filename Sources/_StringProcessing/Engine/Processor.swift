--- conflicted
+++ resolved
@@ -512,15 +512,13 @@
 
     case .matchBuiltin:
       let payload = payload.characterClassPayload
-<<<<<<< HEAD
-      if payload.isScalar {
-        if matchBuiltinScalar(payload.cc, payload.isInverted, payload.isStrict) {
-          controller.step()
-        }
-      } else {
-        if matchBuiltin(payload.cc, payload.isInverted, payload.isStrict) {
-          controller.step()
-        }
+      if matchBuiltin(
+        payload.cc,
+        payload.isInverted,
+        payload.isStrictASCII,
+        payload.isScalarSemantics
+      ) {
+        controller.step()
       }
     case .quantify:
       let quantPayload = payload.quantify
@@ -539,14 +537,6 @@
         matched = runQuantify(quantPayload)
       }
       if matched {
-=======
-      if matchBuiltin(
-        payload.cc,
-        payload.isInverted,
-        payload.isStrictASCII,
-        payload.isScalarSemantics
-      ) {
->>>>>>> 405fbcbb
         controller.step()
       }
 
