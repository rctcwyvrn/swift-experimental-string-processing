// swift-tools-version:5.5
// The swift-tools-version declares the minimum version of Swift required to build this package.

import PackageDescription

let package = Package(
    name: "swift-experimental-string-processing",
    products: [
        // Products define the executables and libraries produced by a package, and make them visible to other packages.
        .library(
            name: "_StringProcessing",
            targets: ["_StringProcessing"]),
        .library(
            name: "Prototypes",
            targets: ["Prototypes"]),
        .library(
            name: "_RegexParser",
            targets: ["_RegexParser"]),
        .executable(
            name: "VariadicsGenerator",
            targets: ["VariadicsGenerator"])
    ],
    dependencies: [
        .package(url: "https://github.com/apple/swift-argument-parser", from: "1.0.0"),
    ],
    targets: [
        // Targets are the basic building blocks of a package. A target can define a module or a test suite.
        // Targets can depend on other targets in this package, and on products in packages which this package depends on.
        .target(
            name: "_RegexParser",
            dependencies: [],
            swiftSettings: [
                .unsafeFlags(["-enable-library-evolution"])
            ]),
        .testTarget(
            name: "MatchingEngineTests",
            dependencies: [
              "_RegexParser", "_StringProcessing"]),
        .target(
            name: "_CUnicode",
            dependencies: []),
        .target(
            name: "_StringProcessing",
            dependencies: ["_RegexParser", "_CUnicode"],
            swiftSettings: [
                .unsafeFlags(["-enable-library-evolution"]),
            ]),
        .target(
            name: "RegexBuilder",
            dependencies: ["_StringProcessing", "_RegexParser"],
            swiftSettings: [
                .unsafeFlags(["-enable-library-evolution"]),
            ]),
        .target(
            name: "RegexBuilder",
            dependencies: ["_StringProcessing", "_MatchingEngine"],
            swiftSettings: [
                .unsafeFlags(["-enable-library-evolution"]),
                .unsafeFlags(["-Xfrontend", "-enable-experimental-pairwise-build-block"])
            ]),
        .testTarget(
            name: "RegexTests",
            dependencies: ["_StringProcessing"]),
        .testTarget(
            name: "RegexBuilderTests",
            dependencies: ["_StringProcessing", "RegexBuilder"],
            swiftSettings: [
                .unsafeFlags(["-Xfrontend", "-enable-experimental-pairwise-build-block"])
            ]),
        .target(
            name: "Prototypes",
            dependencies: ["_RegexParser", "_StringProcessing"]),

        // MARK: Scripts
        .executableTarget(
            name: "VariadicsGenerator",
            dependencies: [
              .product(name: "ArgumentParser", package: "swift-argument-parser")
            ]),
        .executableTarget(
            name: "PatternConverter",
            dependencies: [
              .product(name: "ArgumentParser", package: "swift-argument-parser"),
              "_RegexParser",
              "_StringProcessing"
            ]),

        // MARK: Exercises
        .target(
          name: "Exercises",
<<<<<<< HEAD
          dependencies: ["_MatchingEngine", "Prototypes", "_StringProcessing", "RegexBuilder"],
=======
          dependencies: ["_RegexParser", "Prototypes", "_StringProcessing", "RegexBuilder"],
>>>>>>> d2ff78f6
          swiftSettings: [
              .unsafeFlags(["-Xfrontend", "-enable-experimental-pairwise-build-block"])
          ]),
        .testTarget(
          name: "ExercisesTests",
          dependencies: ["Exercises"]),
    ]
)
<|MERGE_RESOLUTION|>--- conflicted
+++ resolved
@@ -50,12 +50,6 @@
             dependencies: ["_StringProcessing", "_RegexParser"],
             swiftSettings: [
                 .unsafeFlags(["-enable-library-evolution"]),
-            ]),
-        .target(
-            name: "RegexBuilder",
-            dependencies: ["_StringProcessing", "_MatchingEngine"],
-            swiftSettings: [
-                .unsafeFlags(["-enable-library-evolution"]),
                 .unsafeFlags(["-Xfrontend", "-enable-experimental-pairwise-build-block"])
             ]),
         .testTarget(
@@ -88,11 +82,7 @@
         // MARK: Exercises
         .target(
           name: "Exercises",
-<<<<<<< HEAD
-          dependencies: ["_MatchingEngine", "Prototypes", "_StringProcessing", "RegexBuilder"],
-=======
           dependencies: ["_RegexParser", "Prototypes", "_StringProcessing", "RegexBuilder"],
->>>>>>> d2ff78f6
           swiftSettings: [
               .unsafeFlags(["-Xfrontend", "-enable-experimental-pairwise-build-block"])
           ]),
